{
    "get_address_balances": [
        {
            "address": "mn6q3dS2EnDUx3bmyWc6D4szJNVGtaR7zc", 
<<<<<<< HEAD
            "amount": 145331509207, 
            "asset": "XCP"
=======
            "asset": "XCP", 
            "quantity": 145331509207
>>>>>>> 1a047ff7
        }, 
        {
            "address": "mn6q3dS2EnDUx3bmyWc6D4szJNVGtaR7zc", 
            "asset": "BBBB", 
            "quantity": 1000000000
        }, 
        {
            "address": "mn6q3dS2EnDUx3bmyWc6D4szJNVGtaR7zc", 
            "asset": "BBBC", 
            "quantity": 93000
        }
    ], 
    "get_address_bet_expirations": [], 
    "get_address_bet_match_expirations": [], 
    "get_address_bet_matches": [
        {
            "backward_quantity": 20750000, 
            "deadline": 1388000100, 
            "fee_fraction_int": 5000000, 
            "feed_address": "mn6q3dS2EnDUx3bmyWc6D4szJNVGtaR7zc", 
            "forward_quantity": 41500000, 
            "id": "01ba4719c80b6fe911b091a7c05124b64eeece964e09c058ef8f9805daca546be7cf46a078fed4fafd0b5e3aff144802b853f8ae459a4f0c14add3314b7cc3a6", 
            "initial_value": 100, 
            "leverage": 15120, 
            "match_expire_index": 154928, 
            "status": "settled: liquidated for bull", 
            "target_value": 0.0, 
            "tx0_address": "mn6q3dS2EnDUx3bmyWc6D4szJNVGtaR7zc", 
            "tx0_bet_type": 0, 
            "tx0_block_index": 154918, 
            "tx0_expiration": 10, 
            "tx0_hash": "01ba4719c80b6fe911b091a7c05124b64eeece964e09c058ef8f9805daca546b", 
            "tx0_index": 10, 
            "tx1_address": "mn6q3dS2EnDUx3bmyWc6D4szJNVGtaR7zc", 
            "tx1_bet_type": 1, 
            "tx1_block_index": 154919, 
            "tx1_expiration": 10, 
            "tx1_hash": "e7cf46a078fed4fafd0b5e3aff144802b853f8ae459a4f0c14add3314b7cc3a6", 
            "tx1_index": 11
        }, 
        {
            "backward_quantity": 350000000, 
            "deadline": 1388000100, 
            "fee_fraction_int": 5000000, 
            "feed_address": "mn6q3dS2EnDUx3bmyWc6D4szJNVGtaR7zc", 
            "forward_quantity": 150000000, 
            "id": "ef6cbd2161eaea7943ce8693b9824d23d1793ffb1c0fca05b600d3899b44c9779d1e0e2d9459d06523ad13e28a4093c2316baafe7aec5b25f30eba2e113599c4", 
            "initial_value": 100, 
            "leverage": 5040, 
            "match_expire_index": 154930, 
            "status": "settled", 
            "target_value": 0.0, 
            "tx0_address": "mn6q3dS2EnDUx3bmyWc6D4szJNVGtaR7zc", 
            "tx0_bet_type": 0, 
            "tx0_block_index": 154920, 
            "tx0_expiration": 10, 
            "tx0_hash": "ef6cbd2161eaea7943ce8693b9824d23d1793ffb1c0fca05b600d3899b44c977", 
            "tx0_index": 12, 
            "tx1_address": "mn6q3dS2EnDUx3bmyWc6D4szJNVGtaR7zc", 
            "tx1_bet_type": 1, 
            "tx1_block_index": 154921, 
            "tx1_expiration": 10, 
            "tx1_hash": "9d1e0e2d9459d06523ad13e28a4093c2316baafe7aec5b25f30eba2e113599c4", 
            "tx1_index": 13
        }, 
        {
            "backward_quantity": 650000000, 
            "deadline": 1388000200, 
            "fee_fraction_int": 5000000, 
            "feed_address": "mn6q3dS2EnDUx3bmyWc6D4szJNVGtaR7zc", 
            "forward_quantity": 750000000, 
            "id": "4d7b3ef7300acf70c892d8327db8272f54434adbc61a4e130a563cb59a0d0f47dc0e9c3658a1a3ed1ec94274d8b19925c93e1abb7ddba294923ad9bde30f8cb8", 
            "initial_value": 100, 
            "leverage": 5040, 
            "match_expire_index": 154932, 
            "status": "settled: for notequal", 
            "target_value": 1.0, 
            "tx0_address": "mn6q3dS2EnDUx3bmyWc6D4szJNVGtaR7zc", 
            "tx0_bet_type": 2, 
            "tx0_block_index": 154922, 
            "tx0_expiration": 10, 
            "tx0_hash": "4d7b3ef7300acf70c892d8327db8272f54434adbc61a4e130a563cb59a0d0f47", 
            "tx0_index": 14, 
            "tx1_address": "mn6q3dS2EnDUx3bmyWc6D4szJNVGtaR7zc", 
            "tx1_bet_type": 3, 
            "tx1_block_index": 154923, 
            "tx1_expiration": 10, 
            "tx1_hash": "dc0e9c3658a1a3ed1ec94274d8b19925c93e1abb7ddba294923ad9bde30f8cb8", 
            "tx1_index": 15
        }
    ], 
    "get_address_bets": [
        {
            "bet_type": 0, 
            "block_index": 154918, 
            "counterwager_quantity": 25000000, 
            "counterwager_remaining": 4250000, 
            "deadline": 1388000100, 
            "expiration": 10, 
            "expire_index": 154928, 
            "fee_fraction_int": 5000000, 
            "feed_address": "mn6q3dS2EnDUx3bmyWc6D4szJNVGtaR7zc", 
            "leverage": 15120, 
            "source": "mn6q3dS2EnDUx3bmyWc6D4szJNVGtaR7zc", 
            "status": "open", 
            "target_value": 0.0, 
            "tx_hash": "01ba4719c80b6fe911b091a7c05124b64eeece964e09c058ef8f9805daca546b", 
            "tx_index": 10, 
            "wager_quantity": 50000000, 
            "wager_remaining": 8500000
        }, 
        {
            "bet_type": 1, 
            "block_index": 154919, 
            "counterwager_quantity": 41500000, 
            "counterwager_remaining": 0, 
            "deadline": 1388000100, 
            "expiration": 10, 
            "expire_index": 154929, 
            "fee_fraction_int": 5000000, 
            "feed_address": "mn6q3dS2EnDUx3bmyWc6D4szJNVGtaR7zc", 
            "leverage": 15120, 
            "source": "mn6q3dS2EnDUx3bmyWc6D4szJNVGtaR7zc", 
            "status": "open", 
            "target_value": 0.0, 
            "tx_hash": "e7cf46a078fed4fafd0b5e3aff144802b853f8ae459a4f0c14add3314b7cc3a6", 
            "tx_index": 11, 
            "wager_quantity": 25000000, 
            "wager_remaining": 4250000
        }, 
        {
            "bet_type": 0, 
            "block_index": 154920, 
            "counterwager_quantity": 350000000, 
            "counterwager_remaining": 0, 
            "deadline": 1388000100, 
            "expiration": 10, 
            "expire_index": 154930, 
            "fee_fraction_int": 5000000, 
            "feed_address": "mn6q3dS2EnDUx3bmyWc6D4szJNVGtaR7zc", 
            "leverage": 5040, 
            "source": "mn6q3dS2EnDUx3bmyWc6D4szJNVGtaR7zc", 
            "status": "open", 
            "target_value": 0.0, 
            "tx_hash": "ef6cbd2161eaea7943ce8693b9824d23d1793ffb1c0fca05b600d3899b44c977", 
            "tx_index": 12, 
            "wager_quantity": 150000000, 
            "wager_remaining": 0
        }, 
        {
            "bet_type": 1, 
            "block_index": 154921, 
            "counterwager_quantity": 150000000, 
            "counterwager_remaining": 0, 
            "deadline": 1388000100, 
            "expiration": 10, 
            "expire_index": 154931, 
            "fee_fraction_int": 5000000, 
            "feed_address": "mn6q3dS2EnDUx3bmyWc6D4szJNVGtaR7zc", 
            "leverage": 5040, 
            "source": "mn6q3dS2EnDUx3bmyWc6D4szJNVGtaR7zc", 
            "status": "open", 
            "target_value": 0.0, 
            "tx_hash": "9d1e0e2d9459d06523ad13e28a4093c2316baafe7aec5b25f30eba2e113599c4", 
            "tx_index": 13, 
            "wager_quantity": 350000000, 
            "wager_remaining": 0
        }, 
        {
            "bet_type": 2, 
            "block_index": 154922, 
            "counterwager_quantity": 650000000, 
            "counterwager_remaining": 0, 
            "deadline": 1388000200, 
            "expiration": 10, 
            "expire_index": 154932, 
            "fee_fraction_int": 5000000, 
            "feed_address": "mn6q3dS2EnDUx3bmyWc6D4szJNVGtaR7zc", 
            "leverage": 5040, 
            "source": "mn6q3dS2EnDUx3bmyWc6D4szJNVGtaR7zc", 
            "status": "open", 
            "target_value": 1.0, 
            "tx_hash": "4d7b3ef7300acf70c892d8327db8272f54434adbc61a4e130a563cb59a0d0f47", 
            "tx_index": 14, 
            "wager_quantity": 750000000, 
            "wager_remaining": 0
        }, 
        {
            "bet_type": 3, 
            "block_index": 154923, 
            "counterwager_quantity": 750000000, 
            "counterwager_remaining": 0, 
            "deadline": 1388000200, 
            "expiration": 10, 
            "expire_index": 154933, 
            "fee_fraction_int": 5000000, 
            "feed_address": "mn6q3dS2EnDUx3bmyWc6D4szJNVGtaR7zc", 
            "leverage": 5040, 
            "source": "mn6q3dS2EnDUx3bmyWc6D4szJNVGtaR7zc", 
            "status": "open", 
            "target_value": 1.0, 
            "tx_hash": "dc0e9c3658a1a3ed1ec94274d8b19925c93e1abb7ddba294923ad9bde30f8cb8", 
            "tx_index": 15, 
            "wager_quantity": 650000000, 
            "wager_remaining": 0
        }
    ], 
    "get_address_broadcasts": [
        {
            "block_index": 154917, 
            "fee_fraction_int": 5000000, 
            "locked": 0, 
            "source": "mn6q3dS2EnDUx3bmyWc6D4szJNVGtaR7zc", 
            "status": "valid", 
            "text": "Unit Test", 
            "timestamp": 1388000000, 
            "tx_hash": "2b4c342f5433ebe591a1da77e013d1b72475562d48578dca8b84bac6651c3cb9", 
            "tx_index": 9, 
            "value": 100.0
        }, 
        {
            "block_index": 154924, 
            "fee_fraction_int": 5000000, 
            "locked": 0, 
            "source": "mn6q3dS2EnDUx3bmyWc6D4szJNVGtaR7zc", 
            "status": "valid", 
            "text": "Unit Test", 
            "timestamp": 1388000050, 
            "tx_hash": "c555eab45d08845ae9f10d452a99bfcb06f74a50b988fe7e48dd323789b88ee3", 
            "tx_index": 16, 
            "value": 99.86166
        }, 
        {
            "block_index": 154925, 
            "fee_fraction_int": 5000000, 
            "locked": 0, 
            "source": "mn6q3dS2EnDUx3bmyWc6D4szJNVGtaR7zc", 
            "status": "valid", 
            "text": "Unit Test", 
            "timestamp": 1388000101, 
            "tx_hash": "4a64a107f0cb32536e5bce6c98c393db21cca7f4ea187ba8c4dca8b51d4ea80a", 
            "tx_index": 17, 
            "value": 100.343
        }, 
        {
            "block_index": 154926, 
            "fee_fraction_int": 5000000, 
            "locked": 0, 
            "source": "mn6q3dS2EnDUx3bmyWc6D4szJNVGtaR7zc", 
            "status": "valid", 
            "text": "Unit Test", 
            "timestamp": 1388000201, 
            "tx_hash": "f299791cddd3d6664f6670842812ef6053eb6501bd6282a476bbbf3ee91e750c", 
            "tx_index": 18, 
            "value": 2.0
        }
    ], 
    "get_address_btcpays": [
        {
            "block_index": 154912, 
            "btc_amount": 50000000, 
            "destination": "mn6q3dS2EnDUx3bmyWc6D4szJNVGtaR7zc", 
            "order_match_id": "dbc1b4c900ffe48d575b5da5c638040125f65db0fe3e24494b76ea986457d986084fed08b978af4d7d196a7446a86b58009e636b611db16211b65a9aadff29c5", 
            "source": "mn6q3dS2EnDUx3bmyWc6D4szJNVGtaR7zc", 
            "status": "valid", 
            "tx_hash": "e52d9c508c502347344d8c07ad91cbd6068afc75ff6292f062a09ca381c89e71", 
            "tx_index": 4
        }, 
        {
            "block_index": 154912, 
            "btc_amount": 50000000, 
            "destination": "mn6q3dS2EnDUx3bmyWc6D4szJNVGtaR7zc", 
            "order_match_id": "dbc1b4c900ffe48d575b5da5c638040125f65db0fe3e24494b76ea986457d986084fed08b978af4d7d196a7446a86b58009e636b611db16211b65a9aadff29c5", 
            "source": "mn6q3dS2EnDUx3bmyWc6D4szJNVGtaR7zc", 
            "status": "valid", 
            "tx_hash": "e52d9c508c502347344d8c07ad91cbd6068afc75ff6292f062a09ca381c89e71", 
            "tx_index": 4
        }
    ], 
    "get_address_burns": [
        {
            "block_index": 154908, 
            "burned": 62000000, 
            "earned": 93000000000, 
            "source": "mn6q3dS2EnDUx3bmyWc6D4szJNVGtaR7zc", 
            "status": "valid", 
            "tx_hash": "6e340b9cffb37a989ca544e6bb780a2c78901d3fb33738768511a30617afa01d", 
            "tx_index": 0
        }, 
        {
            "block_index": 154929, 
            "burned": 38000000, 
            "earned": 56999896707, 
            "source": "mn6q3dS2EnDUx3bmyWc6D4szJNVGtaR7zc", 
            "status": "valid", 
            "tx_hash": "2f0fd1e89b8de1d57292742ec380ea47066e307ad645f5bc3adad8a06ff58608", 
            "tx_index": 21
        }
    ], 
    "get_address_callbacks": [
        {
            "asset": "BBBC", 
            "block_index": 154931, 
            "fraction": "0.3", 
            "source": "mn6q3dS2EnDUx3bmyWc6D4szJNVGtaR7zc", 
            "status": "valid", 
            "tx_hash": "8f11b05da785e43e713d03774c6bd3405d99cd3024af334ffd68db663aa37034", 
            "tx_index": 23
        }
    ], 
    "get_address_cancels": [
        {
            "block_index": 154928, 
            "offer_hash": "ab897fbdedfa502b2d839b6a56100887dccdc507555c282e59589e06300a62e2", 
            "source": "mn6q3dS2EnDUx3bmyWc6D4szJNVGtaR7zc", 
            "status": "valid", 
            "tx_hash": "83891d7fe85c33e52c8b4e5814c92fb6a3b9467299200538a6babaa8b452d879", 
            "tx_index": 20
        }
    ], 
    "get_address_credits": [
        {
            "address": "mn6q3dS2EnDUx3bmyWc6D4szJNVGtaR7zc", 
            "asset": "XCP", 
            "block_index": 154908, 
            "calling_function": null, 
            "event": "6e340b9cffb37a989ca544e6bb780a2c78901d3fb33738768511a30617afa01d", 
            "quantity": 93000000000
        }, 
        {
            "address": "mn6q3dS2EnDUx3bmyWc6D4szJNVGtaR7zc", 
            "asset": "XCP", 
            "block_index": 154912, 
            "calling_function": null, 
            "event": null, 
            "quantity": 100000000
        }, 
        {
            "address": "mn6q3dS2EnDUx3bmyWc6D4szJNVGtaR7zc", 
            "asset": "BBBB", 
            "block_index": 154913, 
            "calling_function": null, 
            "event": null, 
            "quantity": 1000000000
        }, 
        {
            "address": "mn6q3dS2EnDUx3bmyWc6D4szJNVGtaR7zc", 
            "asset": "BBBC", 
            "block_index": 154914, 
            "calling_function": null, 
            "event": null, 
            "quantity": 100000
        }, 
        {
            "address": "mn6q3dS2EnDUx3bmyWc6D4szJNVGtaR7zc", 
            "asset": "XCP", 
            "block_index": 154915, 
            "calling_function": null, 
            "event": null, 
            "quantity": 60
        }, 
        {
            "address": "mn6q3dS2EnDUx3bmyWc6D4szJNVGtaR7zc", 
            "asset": "XCP", 
            "block_index": 154916, 
            "calling_function": null, 
            "event": null, 
            "quantity": 800000
        }, 
        {
            "address": "mn6q3dS2EnDUx3bmyWc6D4szJNVGtaR7zc", 
            "asset": "XCP", 
            "block_index": 154924, 
            "calling_function": null, 
            "event": null, 
            "quantity": 62250000
        }, 
        {
            "address": "mn6q3dS2EnDUx3bmyWc6D4szJNVGtaR7zc", 
            "asset": "XCP", 
            "block_index": 154924, 
            "calling_function": null, 
            "event": null, 
            "quantity": 3112500
        }, 
        {
            "address": "mn6q3dS2EnDUx3bmyWc6D4szJNVGtaR7zc", 
            "asset": "XCP", 
            "block_index": 154925, 
            "calling_function": null, 
            "event": null, 
            "quantity": 184300000
        }, 
        {
            "address": "mn6q3dS2EnDUx3bmyWc6D4szJNVGtaR7zc", 
            "asset": "XCP", 
            "block_index": 154925, 
            "calling_function": null, 
            "event": null, 
            "quantity": 315700000
        }, 
        {
            "address": "mn6q3dS2EnDUx3bmyWc6D4szJNVGtaR7zc", 
            "asset": "XCP", 
            "block_index": 154925, 
            "calling_function": null, 
            "event": null, 
            "quantity": 25000000
        }, 
        {
            "address": "mn6q3dS2EnDUx3bmyWc6D4szJNVGtaR7zc", 
            "asset": "XCP", 
            "block_index": 154926, 
            "calling_function": null, 
            "event": null, 
            "quantity": 1400000000
        }, 
        {
            "address": "mn6q3dS2EnDUx3bmyWc6D4szJNVGtaR7zc", 
            "asset": "XCP", 
            "block_index": 154926, 
            "calling_function": null, 
            "event": null, 
            "quantity": 70000000
        }, 
        {
            "address": "mn6q3dS2EnDUx3bmyWc6D4szJNVGtaR7zc", 
            "asset": "BBBB", 
            "block_index": 154928, 
            "calling_function": null, 
            "event": null, 
            "quantity": 50000000
        }, 
        {
            "address": "mn6q3dS2EnDUx3bmyWc6D4szJNVGtaR7zc", 
            "asset": "XCP", 
            "block_index": 154929, 
            "calling_function": null, 
            "event": "2f0fd1e89b8de1d57292742ec380ea47066e307ad645f5bc3adad8a06ff58608", 
            "quantity": 56999896707
        }, 
        {
            "address": "mn6q3dS2EnDUx3bmyWc6D4szJNVGtaR7zc", 
            "asset": "BBBC", 
            "block_index": 154931, 
            "calling_function": null, 
            "event": null, 
            "quantity": 3000
        }
    ], 
    "get_address_debits": [
        {
            "action": null, 
            "address": "mn6q3dS2EnDUx3bmyWc6D4szJNVGtaR7zc", 
            "asset": "XCP", 
            "block_index": 154909, 
            "event": "4bf5122f344554c53bde2ebb8cd2b7e3d1600ad631c385a5d7cce23c7785459a", 
            "quantity": 50000000
        }, 
        {
            "action": null, 
            "address": "mn6q3dS2EnDUx3bmyWc6D4szJNVGtaR7zc", 
            "asset": "XCP", 
            "block_index": 154911, 
            "event": "084fed08b978af4d7d196a7446a86b58009e636b611db16211b65a9aadff29c5", 
            "quantity": 105000000
        }, 
        {
            "action": null, 
            "address": "mn6q3dS2EnDUx3bmyWc6D4szJNVGtaR7zc", 
<<<<<<< HEAD
            "amount": 50000000, 
=======
>>>>>>> 1a047ff7
            "asset": "XCP", 
            "block_index": 154913, 
            "event": null, 
            "quantity": 50000000
        }, 
        {
            "action": null, 
            "address": "mn6q3dS2EnDUx3bmyWc6D4szJNVGtaR7zc", 
<<<<<<< HEAD
            "amount": 50000000, 
=======
>>>>>>> 1a047ff7
            "asset": "XCP", 
            "block_index": 154914, 
            "event": null, 
            "quantity": 50000000
        }, 
        {
            "action": null, 
            "address": "mn6q3dS2EnDUx3bmyWc6D4szJNVGtaR7zc", 
            "asset": "XCP", 
            "block_index": 154915, 
            "event": null, 
            "quantity": 60
        }, 
        {
            "action": null, 
            "address": "mn6q3dS2EnDUx3bmyWc6D4szJNVGtaR7zc", 
            "asset": "XCP", 
            "block_index": 154916, 
            "event": null, 
            "quantity": 800000
        }, 
        {
            "action": null, 
            "address": "mn6q3dS2EnDUx3bmyWc6D4szJNVGtaR7zc", 
            "asset": "XCP", 
            "block_index": 154918, 
            "event": null, 
            "quantity": 50000000
        }, 
        {
            "action": null, 
            "address": "mn6q3dS2EnDUx3bmyWc6D4szJNVGtaR7zc", 
            "asset": "XCP", 
            "block_index": 154918, 
            "event": null, 
            "quantity": 2500000
        }, 
        {
            "action": null, 
            "address": "mn6q3dS2EnDUx3bmyWc6D4szJNVGtaR7zc", 
            "asset": "XCP", 
            "block_index": 154919, 
            "event": null, 
            "quantity": 25000000
        }, 
        {
            "action": null, 
            "address": "mn6q3dS2EnDUx3bmyWc6D4szJNVGtaR7zc", 
            "asset": "XCP", 
            "block_index": 154919, 
            "event": null, 
            "quantity": 1250000
        }, 
        {
            "action": null, 
            "address": "mn6q3dS2EnDUx3bmyWc6D4szJNVGtaR7zc", 
            "asset": "XCP", 
            "block_index": 154920, 
            "event": null, 
            "quantity": 150000000
        }, 
        {
            "action": null, 
            "address": "mn6q3dS2EnDUx3bmyWc6D4szJNVGtaR7zc", 
            "asset": "XCP", 
            "block_index": 154920, 
            "event": null, 
            "quantity": 7500000
        }, 
        {
            "action": null, 
            "address": "mn6q3dS2EnDUx3bmyWc6D4szJNVGtaR7zc", 
            "asset": "XCP", 
            "block_index": 154921, 
            "event": null, 
            "quantity": 350000000
        }, 
        {
            "action": null, 
            "address": "mn6q3dS2EnDUx3bmyWc6D4szJNVGtaR7zc", 
            "asset": "XCP", 
            "block_index": 154921, 
            "event": null, 
            "quantity": 17500000
        }, 
        {
            "action": null, 
            "address": "mn6q3dS2EnDUx3bmyWc6D4szJNVGtaR7zc", 
            "asset": "XCP", 
            "block_index": 154922, 
            "event": null, 
            "quantity": 750000000
        }, 
        {
            "action": null, 
            "address": "mn6q3dS2EnDUx3bmyWc6D4szJNVGtaR7zc", 
            "asset": "XCP", 
            "block_index": 154922, 
            "event": null, 
            "quantity": 37500000
        }, 
        {
            "action": null, 
            "address": "mn6q3dS2EnDUx3bmyWc6D4szJNVGtaR7zc", 
            "asset": "XCP", 
            "block_index": 154923, 
            "event": null, 
            "quantity": 650000000
        }, 
        {
            "action": null, 
            "address": "mn6q3dS2EnDUx3bmyWc6D4szJNVGtaR7zc", 
            "asset": "XCP", 
            "block_index": 154923, 
            "event": null, 
            "quantity": 32500000
        }, 
        {
            "action": null, 
            "address": "mn6q3dS2EnDUx3bmyWc6D4szJNVGtaR7zc", 
            "asset": "BBBB", 
            "block_index": 154927, 
            "event": "ab897fbdedfa502b2d839b6a56100887dccdc507555c282e59589e06300a62e2", 
            "quantity": 50000000
        }, 
        {
            "action": null, 
            "address": "mn6q3dS2EnDUx3bmyWc6D4szJNVGtaR7zc", 
            "asset": "BBBC", 
            "block_index": 154930, 
            "event": "7cb7c4547cf2653590d7a9ace60cc623d25148adfbc88a89aeb0ef88da7839ba", 
            "quantity": 10000
        }, 
        {
            "action": null, 
            "address": "mn6q3dS2EnDUx3bmyWc6D4szJNVGtaR7zc", 
            "asset": "XCP", 
            "block_index": 154931, 
            "event": null, 
            "quantity": 4500000000
        }
    ], 
    "get_address_dividends": [
        {
            "asset": "BBBB", 
            "block_index": 154915, 
            "dividend_asset": "XCP", 
            "quantity_per_unit": 6, 
            "source": "mn6q3dS2EnDUx3bmyWc6D4szJNVGtaR7zc", 
            "status": "valid", 
            "tx_hash": "ca358758f6d27e6cf45272937977a748fd88391db679ceda7dc7bf1f005ee879", 
            "tx_index": 7
        }, 
        {
            "asset": "BBBC", 
            "block_index": 154916, 
            "dividend_asset": "XCP", 
            "quantity_per_unit": 8, 
            "source": "mn6q3dS2EnDUx3bmyWc6D4szJNVGtaR7zc", 
            "status": "valid", 
            "tx_hash": "beead77994cf573341ec17b58bbf7eb34d2711c993c1d976b128b3188dc1829a", 
            "tx_index": 8
        }
    ], 
    "get_address_issuances": [
        {
            "asset": "BBBB", 
            "block_index": 154913, 
            "call_date": 0, 
            "call_price": 0.0, 
            "callable": 0, 
            "description": "", 
            "divisible": 1, 
            "fee_paid": 50000000, 
            "issuer": "mn6q3dS2EnDUx3bmyWc6D4szJNVGtaR7zc", 
            "locked": 0, 
            "quantity": 1000000000, 
            "source": "mn6q3dS2EnDUx3bmyWc6D4szJNVGtaR7zc", 
            "status": "valid", 
            "transfer": 0, 
            "tx_hash": "e77b9a9ae9e30b0dbdb6f510a264ef9de781501d7b6b92ae89eb059c5ab743db", 
            "tx_index": 5
        }, 
        {
            "asset": "BBBC", 
            "block_index": 154914, 
            "call_date": 17, 
            "call_price": 0.015, 
            "callable": 1, 
            "description": "foobar", 
            "divisible": 0, 
            "fee_paid": 50000000, 
            "issuer": "mn6q3dS2EnDUx3bmyWc6D4szJNVGtaR7zc", 
            "locked": 0, 
            "quantity": 100000, 
            "source": "mn6q3dS2EnDUx3bmyWc6D4szJNVGtaR7zc", 
            "status": "valid", 
            "transfer": 0, 
            "tx_hash": "67586e98fad27da0b9968bc039a1ef34c939b9b8e523a8bef89d478608c5ecf6", 
            "tx_index": 6
        }
    ], 
    "get_address_order_expirations": [], 
    "get_address_order_match_expirations": [], 
    "get_address_order_matches": [
        {
            "backward_asset": "XCP", 
            "backward_quantity": 100000000, 
            "forward_asset": "BTC", 
            "forward_quantity": 50000000, 
            "id": "dbc1b4c900ffe48d575b5da5c638040125f65db0fe3e24494b76ea986457d986084fed08b978af4d7d196a7446a86b58009e636b611db16211b65a9aadff29c5", 
            "match_expire_index": 154921, 
            "status": "completed", 
            "tx0_address": "mn6q3dS2EnDUx3bmyWc6D4szJNVGtaR7zc", 
            "tx0_block_index": 154910, 
            "tx0_expiration": 10, 
            "tx0_hash": "dbc1b4c900ffe48d575b5da5c638040125f65db0fe3e24494b76ea986457d986", 
            "tx0_index": 2, 
            "tx1_address": "mn6q3dS2EnDUx3bmyWc6D4szJNVGtaR7zc", 
            "tx1_block_index": 154911, 
            "tx1_expiration": 10, 
            "tx1_hash": "084fed08b978af4d7d196a7446a86b58009e636b611db16211b65a9aadff29c5", 
            "tx1_index": 3
        }
    ], 
    "get_address_orders": [
        {
            "block_index": 154910, 
            "expiration": 10, 
            "expire_index": 154920, 
            "fee_provided": 1000000, 
            "fee_provided_remaining": 100000, 
            "fee_required": 0, 
            "fee_required_remaining": 0, 
            "get_asset": "XCP", 
            "get_quantity": 100000000, 
            "get_remaining": 0, 
            "give_asset": "BTC", 
            "give_quantity": 50000000, 
            "give_remaining": 0, 
            "source": "mn6q3dS2EnDUx3bmyWc6D4szJNVGtaR7zc", 
            "status": "open", 
            "tx_hash": "dbc1b4c900ffe48d575b5da5c638040125f65db0fe3e24494b76ea986457d986", 
            "tx_index": 2
        }, 
        {
            "block_index": 154911, 
            "expiration": 10, 
            "expire_index": 154921, 
            "fee_provided": 10000, 
            "fee_provided_remaining": 10000, 
            "fee_required": 900000, 
            "fee_required_remaining": 0, 
            "get_asset": "BTC", 
            "get_quantity": 50000000, 
            "get_remaining": 0, 
            "give_asset": "XCP", 
            "give_quantity": 105000000, 
            "give_remaining": 5000000, 
            "source": "mn6q3dS2EnDUx3bmyWc6D4szJNVGtaR7zc", 
            "status": "open", 
            "tx_hash": "084fed08b978af4d7d196a7446a86b58009e636b611db16211b65a9aadff29c5", 
            "tx_index": 3
        }, 
        {
            "block_index": 154927, 
            "expiration": 10, 
            "expire_index": 154937, 
            "fee_provided": 10000, 
            "fee_provided_remaining": 10000, 
            "fee_required": 0, 
            "fee_required_remaining": 0, 
            "get_asset": "XCP", 
            "get_quantity": 50000000, 
            "get_remaining": 50000000, 
            "give_asset": "BBBB", 
            "give_quantity": 50000000, 
            "give_remaining": 50000000, 
            "source": "mn6q3dS2EnDUx3bmyWc6D4szJNVGtaR7zc", 
            "status": "cancelled", 
            "tx_hash": "ab897fbdedfa502b2d839b6a56100887dccdc507555c282e59589e06300a62e2", 
            "tx_index": 19
        }
    ], 
    "get_address_sends": [
        {
            "asset": "XCP", 
            "block_index": 154909, 
            "destination": "n3BrDB6zDiEPWEE6wLxywFb4Yp9ZY5fHM7", 
            "quantity": 50000000, 
            "source": "mn6q3dS2EnDUx3bmyWc6D4szJNVGtaR7zc", 
            "status": "valid", 
            "tx_hash": "4bf5122f344554c53bde2ebb8cd2b7e3d1600ad631c385a5d7cce23c7785459a", 
            "tx_index": 1
        }, 
        {
            "asset": "BBBC", 
            "block_index": 154930, 
            "destination": "n3BrDB6zDiEPWEE6wLxywFb4Yp9ZY5fHM7", 
            "quantity": 10000, 
            "source": "mn6q3dS2EnDUx3bmyWc6D4szJNVGtaR7zc", 
            "status": "valid", 
            "tx_hash": "7cb7c4547cf2653590d7a9ace60cc623d25148adfbc88a89aeb0ef88da7839ba", 
            "tx_index": 22
        }
    ], 
<<<<<<< HEAD
    "rpc.create_send": "010000000176f3eb014737fcbc14ab0280d300674adc6bdd0cb59bf4f8b56666ee2c8f08fc000000001976a9148d6ae8a3b381663118b4e1eff4cfc7d0954dd6ec88acffffffff036c2a0000000000001976a914edb5c902eadd71e698a8ce05ba1d7b31efbaa57b88ac6c2a0000000000004751210319f6e07b0b8d756156394b9dcf3b011fe9ac19f2700bd6b69a6a1783dbb8b977211c434e54525052545900000000000000000000000100000000000000010000000052aea0f07c01000000001976a9148d6ae8a3b381663118b4e1eff4cfc7d0954dd6ec88ac00000000", 
=======
    "rpc.create_send": "010000000176f3eb014737fcbc14ab0280d300674adc6bdd0cb59bf4f8b56666ee2c8f08fc000000001976a9148d6ae8a3b381663118b4e1eff4cfc7d0954dd6ec88acffffffff0436150000000000001976a914edb5c902eadd71e698a8ce05ba1d7b31efbaa57b88ac36150000000000001976a914b000f07bed9fc768db20d186c9371ec530eeaef888ac36150000000000001976a914b242be2fbfcf953c822192c89d654e9764b7aef888acd6057d01000000001976a9148d6ae8a3b381663118b4e1eff4cfc7d0954dd6ec88ac00000000", 
>>>>>>> 1a047ff7
    "rpc.get_balances": [
        {
            "address": "mtQheFaSfWELRB2MyMBaiWjdDm6ux9Ezns", 
            "asset": "XCP", 
            "quantity": 84659799712
        }, 
        {
            "address": "mtQheFaSfWELRB2MyMBaiWjdDm6ux9Ezns", 
            "asset": "IIII", 
            "quantity": 210000
        }, 
        {
            "address": "mtQheFaSfWELRB2MyMBaiWjdDm6ux9Ezns", 
            "asset": "FOOBAR", 
            "quantity": 2499700
        }
    ], 
    "test_bet_bearcfd_to_be_liquidated": "0100000001c1d8c075936c3495f6d653c50f73d987f75448d97a750249b1eb83bee71b24ae000000001976a9144838d8b3588c4c7ba7c1d06f866e9b3739c6303788acffffffff046c2a0000000000001976a9144838d8b3588c4c7ba7c1d06f866e9b3739c6303788ac6c2a0000000000004751210282b886c087eb37dc8182f14ba6cc3e9485ed618b95804d44aecc17c300b585b02120544553545858585800000028000152bb336400000000017d784000000000027952ae6c2a0000000000004751210282b886c087eb37dc8182f14ba6cc3e9485ed618b95804d44aecc17c300b585b021123d60000000000000000000003b100000000a000000000000000000000000000052aec0b8e90b000000001976a9144838d8b3588c4c7ba7c1d06f866e9b3739c6303788ac00000000", 
    "test_bet_bearcfd_to_be_settled": "0100000001c1d8c075936c3495f6d653c50f73d987f75448d97a750249b1eb83bee71b24ae000000001976a9144838d8b3588c4c7ba7c1d06f866e9b3739c6303788acffffffff046c2a0000000000001976a9144838d8b3588c4c7ba7c1d06f866e9b3739c6303788ac6c2a0000000000004751210282b886c087eb37dc8182f14ba6cc3e9485ed618b95804d44aecc17c300b585b02120544553545858585800000028000152bb33640000000014dc93800000000008f052ae6c2a0000000000004751210282b886c087eb37dc8182f14ba6cc3e9485ed618b95804d44aecc17c300b585b02112d1800000000000000000000013b00000000a000000000000000000000000000052aec0b8e90b000000001976a9144838d8b3588c4c7ba7c1d06f866e9b3739c6303788ac00000000", 
    "test_bet_bullcfd_to_be_liquidated": "0100000001c1d8c075936c3495f6d653c50f73d987f75448d97a750249b1eb83bee71b24ae000000001976a9144838d8b3588c4c7ba7c1d06f866e9b3739c6303788acffffffff046c2a0000000000001976a9144838d8b3588c4c7ba7c1d06f866e9b3739c6303788ac6c2a0000000000004751210282b886c087eb37dc8182f14ba6cc3e9485ed618b95804d44aecc17c300b585b02120544553545858585800000028000052bb33640000000002faf08000000000017d52ae6c2a0000000000004751210282b886c087eb37dc8182f14ba6cc3e9485ed618b95804d44aecc17c300b585b021127840000000000000000000003b100000000a000000000000000000000000000052aec0b8e90b000000001976a9144838d8b3588c4c7ba7c1d06f866e9b3739c6303788ac00000000", 
    "test_bet_bullcfd_to_be_settled": "0100000001c1d8c075936c3495f6d653c50f73d987f75448d97a750249b1eb83bee71b24ae000000001976a9144838d8b3588c4c7ba7c1d06f866e9b3739c6303788acffffffff046c2a0000000000001976a9144838d8b3588c4c7ba7c1d06f866e9b3739c6303788ac6c2a0000000000004751210282b886c087eb37dc8182f14ba6cc3e9485ed618b95804d44aecc17c300b585b02120544553545858585800000028000052bb33640000000008f0d1800000000014dc52ae6c2a0000000000004751210282b886c087eb37dc8182f14ba6cc3e9485ed618b95804d44aecc17c300b585b0211293800000000000000000000013b00000000a000000000000000000000000000052aec0b8e90b000000001976a9144838d8b3588c4c7ba7c1d06f866e9b3739c6303788ac00000000", 
    "test_bet_equal": "0100000001c1d8c075936c3495f6d653c50f73d987f75448d97a750249b1eb83bee71b24ae000000001976a9144838d8b3588c4c7ba7c1d06f866e9b3739c6303788acffffffff046c2a0000000000001976a9144838d8b3588c4c7ba7c1d06f866e9b3739c6303788ac6c2a0000000000004751210282b886c087eb37dc8182f14ba6cc3e9485ed618b95804d44aecc17c300b585b02120544553545858585800000028000252bb33c8000000002cb417800000000026be52ae6c2a0000000000004751210282b886c087eb37dc8182f14ba6cc3e9485ed618b95804d44aecc17c300b585b0211236803ff0000000000000000013b00000000a000000000000000000000000000052aec0b8e90b000000001976a9144838d8b3588c4c7ba7c1d06f866e9b3739c6303788ac00000000", 
    "test_bet_notequal": "0100000001c1d8c075936c3495f6d653c50f73d987f75448d97a750249b1eb83bee71b24ae000000001976a9144838d8b3588c4c7ba7c1d06f866e9b3739c6303788acffffffff046c2a0000000000001976a9144838d8b3588c4c7ba7c1d06f866e9b3739c6303788ac6c2a0000000000004751210282b886c087eb37dc8182f14ba6cc3e9485ed618b95804d44aecc17c300b585b02120544553545858585800000028000352bb33c80000000026be3680000000002cb452ae6c2a0000000000004751210282b886c087eb37dc8182f14ba6cc3e9485ed618b95804d44aecc17c300b585b0211217803ff0000000000000000013b00000000a000000000000000000000000000052aec0b8e90b000000001976a9144838d8b3588c4c7ba7c1d06f866e9b3739c6303788ac00000000", 
    "test_broadcast_equal": "0100000001c1d8c075936c3495f6d653c50f73d987f75448d97a750249b1eb83bee71b24ae000000001976a9144838d8b3588c4c7ba7c1d06f866e9b3739c6303788acffffffff046c2a0000000000004751210282b886c087eb37dc8182f14ba6cc3e9485ed618b95804d44aecc17c300b585b0212054455354585858580000001e52bb33c94000000000000000004c4b4009556e6952ae6c2a0000000000004751210282b886c087eb37dc8182f14ba6cc3e9485ed618b95804d44aecc17c300b585b02120742054657374000000000000000000000000000000000000000000000000000052ae6c2a0000000000004751210282b886c087eb37dc8182f14ba6cc3e9485ed618b95804d44aecc17c300b585b02110000000000000000000000000000000000000000000000000000000000000000052aec0b8e90b000000001976a9144838d8b3588c4c7ba7c1d06f866e9b3739c6303788ac00000000", 
    "test_broadcast_initial": "0100000001c1d8c075936c3495f6d653c50f73d987f75448d97a750249b1eb83bee71b24ae000000001976a9144838d8b3588c4c7ba7c1d06f866e9b3739c6303788acffffffff046c2a0000000000004751210282b886c087eb37dc8182f14ba6cc3e9485ed618b95804d44aecc17c300b585b0212054455354585858580000001e52bb33004059000000000000004c4b4009556e6952ae6c2a0000000000004751210282b886c087eb37dc8182f14ba6cc3e9485ed618b95804d44aecc17c300b585b02120742054657374000000000000000000000000000000000000000000000000000052ae6c2a0000000000004751210282b886c087eb37dc8182f14ba6cc3e9485ed618b95804d44aecc17c300b585b02110000000000000000000000000000000000000000000000000000000000000000052aec0b8e90b000000001976a9144838d8b3588c4c7ba7c1d06f866e9b3739c6303788ac00000000", 
    "test_broadcast_liquidate": "0100000001c1d8c075936c3495f6d653c50f73d987f75448d97a750249b1eb83bee71b24ae000000001976a9144838d8b3588c4c7ba7c1d06f866e9b3739c6303788acffffffff046c2a0000000000004751210282b886c087eb37dc8182f14ba6cc3e9485ed618b95804d44aecc17c300b585b0212054455354585858580000001e52bb33324058f7256ffc115e004c4b4009556e6952ae6c2a0000000000004751210282b886c087eb37dc8182f14ba6cc3e9485ed618b95804d44aecc17c300b585b02120742054657374000000000000000000000000000000000000000000000000000052ae6c2a0000000000004751210282b886c087eb37dc8182f14ba6cc3e9485ed618b95804d44aecc17c300b585b02110000000000000000000000000000000000000000000000000000000000000000052aec0b8e90b000000001976a9144838d8b3588c4c7ba7c1d06f866e9b3739c6303788ac00000000", 
    "test_broadcast_settle": "0100000001c1d8c075936c3495f6d653c50f73d987f75448d97a750249b1eb83bee71b24ae000000001976a9144838d8b3588c4c7ba7c1d06f866e9b3739c6303788acffffffff046c2a0000000000004751210282b886c087eb37dc8182f14ba6cc3e9485ed618b95804d44aecc17c300b585b0212054455354585858580000001e52bb3365405915f3b645a1cb004c4b4009556e6952ae6c2a0000000000004751210282b886c087eb37dc8182f14ba6cc3e9485ed618b95804d44aecc17c300b585b02120742054657374000000000000000000000000000000000000000000000000000052ae6c2a0000000000004751210282b886c087eb37dc8182f14ba6cc3e9485ed618b95804d44aecc17c300b585b02110000000000000000000000000000000000000000000000000000000000000000052aec0b8e90b000000001976a9144838d8b3588c4c7ba7c1d06f866e9b3739c6303788ac00000000", 
    "test_btcpay": "0100000001c1d8c075936c3495f6d653c50f73d987f75448d97a750249b1eb83bee71b24ae000000001976a9144838d8b3588c4c7ba7c1d06f866e9b3739c6303788acffffffff0580f0fa02000000001976a9144838d8b3588c4c7ba7c1d06f866e9b3739c6303788ac6c2a0000000000004751210282b886c087eb37dc8182f14ba6cc3e9485ed618b95804d44aecc17c300b585b0212054455354585858580000000bdbc1b4c900ffe48d575b5da5c638040125f65db052ae6c2a0000000000004751210282b886c087eb37dc8182f14ba6cc3e9485ed618b95804d44aecc17c300b585b02120fe3e24494b76ea986457d986084fed08b978af4d7d196a7446a86b58009e636b52ae6c2a0000000000004751210282b886c087eb37dc8182f14ba6cc3e9485ed618b95804d44aecc17c300b585b0210c611db16211b65a9aadff29c5000000000000000000000000000000000000000052ae40c8ee08000000001976a9144838d8b3588c4c7ba7c1d06f866e9b3739c6303788ac00000000", 
    "test_burn": "0100000001c1d8c075936c3495f6d653c50f73d987f75448d97a750249b1eb83bee71b24ae000000001976a9144838d8b3588c4c7ba7c1d06f866e9b3739c6303788acffffffff02800bb203000000001976a914a11b66a67b3ff69671c8f82254099faf374b800e88ac842c3808000000001976a9144838d8b3588c4c7ba7c1d06f866e9b3739c6303788ac00000000", 
    "test_callback": "0100000001c1d8c075936c3495f6d653c50f73d987f75448d97a750249b1eb83bee71b24ae000000001976a9144838d8b3588c4c7ba7c1d06f866e9b3739c6303788acffffffff026c2a0000000000004751210282b886c087eb37dc8182f14ba6cc3e9485ed618b95804d44aecc17c300b585b0211c5445535458585858000000153fd333333333333300000000000047680000000052ae980dea0b000000001976a9144838d8b3588c4c7ba7c1d06f866e9b3739c6303788ac00000000", 
    "test_cancel": "0100000001c1d8c075936c3495f6d653c50f73d987f75448d97a750249b1eb83bee71b24ae000000001976a9144838d8b3588c4c7ba7c1d06f866e9b3739c6303788acffffffff036c2a0000000000004751210282b886c087eb37dc8182f14ba6cc3e9485ed618b95804d44aecc17c300b585b02120544553545858585800000046ab897fbdedfa502b2d839b6a56100887dccdc50752ae6c2a0000000000004751210282b886c087eb37dc8182f14ba6cc3e9485ed618b95804d44aecc17c300b585b0210c555c282e59589e06300a62e2000000000000000000000000000000000000000052ae2ce3e90b000000001976a9144838d8b3588c4c7ba7c1d06f866e9b3739c6303788ac00000000", 
    "test_dividend_divisible": "0100000001c1d8c075936c3495f6d653c50f73d987f75448d97a750249b1eb83bee71b24ae000000001976a9144838d8b3588c4c7ba7c1d06f866e9b3739c6303788acffffffff036c2a0000000000004751210282b886c087eb37dc8182f14ba6cc3e9485ed618b95804d44aecc17c300b585b02120544553545858585800000032000000000000000600000000000047670000000052ae6c2a0000000000004751210282b886c087eb37dc8182f14ba6cc3e9485ed618b95804d44aecc17c300b585b02104000000010000000000000000000000000000000000000000000000000000000052ae2ce3e90b000000001976a9144838d8b3588c4c7ba7c1d06f866e9b3739c6303788ac00000000", 
    "test_dividend_indivisible": "0100000001c1d8c075936c3495f6d653c50f73d987f75448d97a750249b1eb83bee71b24ae000000001976a9144838d8b3588c4c7ba7c1d06f866e9b3739c6303788acffffffff036c2a0000000000004751210282b886c087eb37dc8182f14ba6cc3e9485ed618b95804d44aecc17c300b585b02120544553545858585800000032000000000000000800000000000047680000000052ae6c2a0000000000004751210282b886c087eb37dc8182f14ba6cc3e9485ed618b95804d44aecc17c300b585b02104000000010000000000000000000000000000000000000000000000000000000052ae2ce3e90b000000001976a9144838d8b3588c4c7ba7c1d06f866e9b3739c6303788ac00000000", 
    "test_issuance_divisible": "0100000001c1d8c075936c3495f6d653c50f73d987f75448d97a750249b1eb83bee71b24ae000000001976a9144838d8b3588c4c7ba7c1d06f866e9b3739c6303788acffffffff046c2a0000000000004751210282b886c087eb37dc8182f14ba6cc3e9485ed618b95804d44aecc17c300b585b021205445535458585858000000140000000000004767000000003b9aca000100000052ae6c2a0000000000004751210282b886c087eb37dc8182f14ba6cc3e9485ed618b95804d44aecc17c300b585b02120000000000000000000000000000000000000000000000000000000000000000052ae6c2a0000000000004751210282b886c087eb37dc8182f14ba6cc3e9485ed618b95804d44aecc17c300b585b02110000000000000000000000000000000000000000000000000000000000000000052aec0b8e90b000000001976a9144838d8b3588c4c7ba7c1d06f866e9b3739c6303788ac00000000", 
    "test_issuance_indivisible_callable": "0100000001c1d8c075936c3495f6d653c50f73d987f75448d97a750249b1eb83bee71b24ae000000001976a9144838d8b3588c4c7ba7c1d06f866e9b3739c6303788acffffffff046c2a0000000000004751210282b886c087eb37dc8182f14ba6cc3e9485ed618b95804d44aecc17c300b585b02120544553545858585800000014000000000000476800000000000186a00001000052ae6c2a0000000000004751210282b886c087eb37dc8182f14ba6cc3e9485ed618b95804d44aecc17c300b585b0212000113c75c28f06666f6f6261720000000000000000000000000000000000000052ae6c2a0000000000004751210282b886c087eb37dc8182f14ba6cc3e9485ed618b95804d44aecc17c300b585b02110000000000000000000000000000000000000000000000000000000000000000052aec0b8e90b000000001976a9144838d8b3588c4c7ba7c1d06f866e9b3739c6303788ac00000000", 
    "test_order_buy_xcp": "0100000001c1d8c075936c3495f6d653c50f73d987f75448d97a750249b1eb83bee71b24ae000000001976a9144838d8b3588c4c7ba7c1d06f866e9b3739c6303788acffffffff036c2a0000000000004751210282b886c087eb37dc8182f14ba6cc3e9485ed618b95804d44aecc17c300b585b0212054455354585858580000000a00000000000000000000000002faf0800000000052ae6c2a0000000000004751210282b886c087eb37dc8182f14ba6cc3e9485ed618b95804d44aecc17c300b585b02116000000010000000005f5e100000a00000000000000000000000000000000000052aefcc7da0b000000001976a9144838d8b3588c4c7ba7c1d06f866e9b3739c6303788ac00000000", 
    "test_order_sell_xcp": "0100000001c1d8c075936c3495f6d653c50f73d987f75448d97a750249b1eb83bee71b24ae000000001976a9144838d8b3588c4c7ba7c1d06f866e9b3739c6303788acffffffff036c2a0000000000004751210282b886c087eb37dc8182f14ba6cc3e9485ed618b95804d44aecc17c300b585b0212054455354585858580000000a00000000000000010000000006422c400000000052ae6c2a0000000000004751210282b886c087eb37dc8182f14ba6cc3e9485ed618b95804d44aecc17c300b585b02116000000000000000002faf080000a00000000000dbba00000000000000000000052ae2ce3e90b000000001976a9144838d8b3588c4c7ba7c1d06f866e9b3739c6303788ac00000000", 
    "test_order_to_be_cancelled": "0100000001c1d8c075936c3495f6d653c50f73d987f75448d97a750249b1eb83bee71b24ae000000001976a9144838d8b3588c4c7ba7c1d06f866e9b3739c6303788acffffffff036c2a0000000000004751210282b886c087eb37dc8182f14ba6cc3e9485ed618b95804d44aecc17c300b585b0212054455354585858580000000a00000000000047670000000002faf0800000000052ae6c2a0000000000004751210282b886c087eb37dc8182f14ba6cc3e9485ed618b95804d44aecc17c300b585b02116000000010000000002faf080000a00000000000000000000000000000000000052ae2ce3e90b000000001976a9144838d8b3588c4c7ba7c1d06f866e9b3739c6303788ac00000000", 
    "test_overburn": "0100000001c1d8c075936c3495f6d653c50f73d987f75448d97a750249b1eb83bee71b24ae000000001976a9144838d8b3588c4c7ba7c1d06f866e9b3739c6303788acffffffff0200e1f505000000001976a914a11b66a67b3ff69671c8f82254099faf374b800e88ac0457f405000000001976a9144838d8b3588c4c7ba7c1d06f866e9b3739c6303788ac00000000", 
    "test_send": "0100000001c1d8c075936c3495f6d653c50f73d987f75448d97a750249b1eb83bee71b24ae000000001976a9144838d8b3588c4c7ba7c1d06f866e9b3739c6303788acffffffff036c2a0000000000001976a914edb5c902eadd71e698a8ce05ba1d7b31efbaa57b88ac6c2a0000000000004751210282b886c087eb37dc8182f14ba6cc3e9485ed618b95804d44aecc17c300b585b0211c54455354585858580000000000000000000000010000000002faf0800000000052ae2ce3e90b000000001976a9144838d8b3588c4c7ba7c1d06f866e9b3739c6303788ac00000000", 
    "test_send_callable": "0100000001c1d8c075936c3495f6d653c50f73d987f75448d97a750249b1eb83bee71b24ae000000001976a9144838d8b3588c4c7ba7c1d06f866e9b3739c6303788acffffffff036c2a0000000000001976a914edb5c902eadd71e698a8ce05ba1d7b31efbaa57b88ac6c2a0000000000004751210282b886c087eb37dc8182f14ba6cc3e9485ed618b95804d44aecc17c300b585b0211c544553545858585800000000000000000000476800000000000027100000000052ae2ce3e90b000000001976a9144838d8b3588c4c7ba7c1d06f866e9b3739c6303788ac00000000"
}<|MERGE_RESOLUTION|>--- conflicted
+++ resolved
@@ -2,13 +2,8 @@
     "get_address_balances": [
         {
             "address": "mn6q3dS2EnDUx3bmyWc6D4szJNVGtaR7zc", 
-<<<<<<< HEAD
-            "amount": 145331509207, 
-            "asset": "XCP"
-=======
             "asset": "XCP", 
             "quantity": 145331509207
->>>>>>> 1a047ff7
         }, 
         {
             "address": "mn6q3dS2EnDUx3bmyWc6D4szJNVGtaR7zc", 
@@ -479,10 +474,6 @@
         {
             "action": null, 
             "address": "mn6q3dS2EnDUx3bmyWc6D4szJNVGtaR7zc", 
-<<<<<<< HEAD
-            "amount": 50000000, 
-=======
->>>>>>> 1a047ff7
             "asset": "XCP", 
             "block_index": 154913, 
             "event": null, 
@@ -491,10 +482,6 @@
         {
             "action": null, 
             "address": "mn6q3dS2EnDUx3bmyWc6D4szJNVGtaR7zc", 
-<<<<<<< HEAD
-            "amount": 50000000, 
-=======
->>>>>>> 1a047ff7
             "asset": "XCP", 
             "block_index": 154914, 
             "event": null, 
@@ -801,11 +788,7 @@
             "tx_index": 22
         }
     ], 
-<<<<<<< HEAD
-    "rpc.create_send": "010000000176f3eb014737fcbc14ab0280d300674adc6bdd0cb59bf4f8b56666ee2c8f08fc000000001976a9148d6ae8a3b381663118b4e1eff4cfc7d0954dd6ec88acffffffff036c2a0000000000001976a914edb5c902eadd71e698a8ce05ba1d7b31efbaa57b88ac6c2a0000000000004751210319f6e07b0b8d756156394b9dcf3b011fe9ac19f2700bd6b69a6a1783dbb8b977211c434e54525052545900000000000000000000000100000000000000010000000052aea0f07c01000000001976a9148d6ae8a3b381663118b4e1eff4cfc7d0954dd6ec88ac00000000", 
-=======
     "rpc.create_send": "010000000176f3eb014737fcbc14ab0280d300674adc6bdd0cb59bf4f8b56666ee2c8f08fc000000001976a9148d6ae8a3b381663118b4e1eff4cfc7d0954dd6ec88acffffffff0436150000000000001976a914edb5c902eadd71e698a8ce05ba1d7b31efbaa57b88ac36150000000000001976a914b000f07bed9fc768db20d186c9371ec530eeaef888ac36150000000000001976a914b242be2fbfcf953c822192c89d654e9764b7aef888acd6057d01000000001976a9148d6ae8a3b381663118b4e1eff4cfc7d0954dd6ec88ac00000000", 
->>>>>>> 1a047ff7
     "rpc.get_balances": [
         {
             "address": "mtQheFaSfWELRB2MyMBaiWjdDm6ux9Ezns", 
