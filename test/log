--- conflicted
+++ resolved
@@ -1,34 +1,4 @@
 START TEST
-<<<<<<< HEAD
-Burn: mn6q3dS2EnDUx3bmyWc6D4szJNVGtaR7zc burned 0.62 BTC for 930.0 XCP (6e340b9c...17afa01d)
-Send: 0.5 of asset XCP from mn6q3dS2EnDUx3bmyWc6D4szJNVGtaR7zc to n3BrDB6zDiEPWEE6wLxywFb4Yp9ZY5fHM7 (4bf5122f...7785459a)
-Order: sell 0.5 BTC for 1.0 XCP at 2.0000 XCP/BTC in 10 blocks with a provided fee of 0.01 BTC (dbc1b4c9...6457d986)
-Order: sell 1.05 XCP for 0.5 BTC at 0.4762 BTC/XCP in 10 blocks with a required fee of 0.009 BTC (084fed08...adff29c5)
-Order Match: 0.5 BTC for 1.0 XCP at 2.0000 XCP/BTC (dbc1b4c900ffe48d...11b65a9aadff29c5)
-BTC Payment for Order Match: dbc1b4c900ffe48d...11b65a9aadff29c5 (e52d9c50...81c89e71)
-Issuance: mn6q3dS2EnDUx3bmyWc6D4szJNVGtaR7zc created 10.0 of divisible asset BBBB (e77b9a9a...5ab743db)
-Issuance: mn6q3dS2EnDUx3bmyWc6D4szJNVGtaR7zc created 100000 of indivisible asset BBBC (67586e98...08c5ecf6)
-Dividend: mn6q3dS2EnDUx3bmyWc6D4szJNVGtaR7zc paid 6E-8 per share of asset BBBB (ca358758...005ee879)
-Broadcast: 'Unit Test' = 100.0 from mn6q3dS2EnDUx3bmyWc6D4szJNVGtaR7zc at 2013-12-25T14:33:20-05:00 with a fee multiplier of 0.0500 (2b4c342f...651c3cb9)
-Bet: BullCFD on mn6q3dS2EnDUx3bmyWc6D4szJNVGtaR7zc at 2013-12-25T14:35:00-05:00 for 0.5 XCP against 0.25 XCP in 10 blocks, leveraged 3.0000x for a fee of 0.025 XCP (01ba4719...daca546b)
-Bet: BearCFD on mn6q3dS2EnDUx3bmyWc6D4szJNVGtaR7zc at 2013-12-25T14:35:00-05:00 for 0.25 XCP against 0.415 XCP in 10 blocks, leveraged 3.0000x for a fee of 0.0125 XCP (e7cf46a0...4b7cc3a6)
-Bet Match: BullCFD for 0.415 XCP against BearCFD for 0.2075 XCP on mn6q3dS2EnDUx3bmyWc6D4szJNVGtaR7zc at 2013-12-25T14:35:00-05:00, leveraged 3.0000x (01ba4719c80b6fe9...14add3314b7cc3a6)
-Bet: BullCFD on mn6q3dS2EnDUx3bmyWc6D4szJNVGtaR7zc at 2013-12-25T14:35:00-05:00 for 1.5 XCP against 3.5 XCP in 10 blocks, leveraged 1.0000x for a fee of 0.075 XCP (ef6cbd21...9b44c977)
-Bet: BearCFD on mn6q3dS2EnDUx3bmyWc6D4szJNVGtaR7zc at 2013-12-25T14:35:00-05:00 for 3.5 XCP against 1.5 XCP in 10 blocks, leveraged 1.0000x for a fee of 0.175 XCP (9d1e0e2d...113599c4)
-Bet Match: BullCFD for 1.5 XCP against BearCFD for 3.5 XCP on mn6q3dS2EnDUx3bmyWc6D4szJNVGtaR7zc at 2013-12-25T14:35:00-05:00, leveraged 1.0000x (ef6cbd2161eaea79...f30eba2e113599c4)
-Bet: Equal on mn6q3dS2EnDUx3bmyWc6D4szJNVGtaR7zc at 2013-12-25T14:36:40-05:00 for 7.5 XCP against 6.5 XCP in 10 blocks that 1.0000, leveraged 1.0000x for a fee of 0.375 XCP (4d7b3ef7...9a0d0f47)
-Bet: NotEqual on mn6q3dS2EnDUx3bmyWc6D4szJNVGtaR7zc at 2013-12-25T14:36:40-05:00 for 6.5 XCP against 7.5 XCP in 10 blocks that 1.0000, leveraged 1.0000x for a fee of 0.325 XCP (dc0e9c36...e30f8cb8)
-Bet Match: Equal for 7.5 XCP against NotEqual for 6.5 XCP on mn6q3dS2EnDUx3bmyWc6D4szJNVGtaR7zc at 2013-12-25T14:36:40-05:00 that 1.0000, leveraged 1.0000x (4d7b3ef7300acf70...923ad9bde30f8cb8)
-Broadcast: 'Unit Test' = 99.86166 from mn6q3dS2EnDUx3bmyWc6D4szJNVGtaR7zc at 2013-12-25T14:34:10-05:00 with a fee multiplier of 0.0500 (c555eab4...89b88ee3)
-Contract Force-Liquidated: 0.0 XCP credited to the bull, 0.6225 XCP credited to the bear, and 0.031125 XCP credited to the feed address (01ba4719c80b6fe9...14add3314b7cc3a6)
-Broadcast: 'Unit Test' = 100.343 from mn6q3dS2EnDUx3bmyWc6D4szJNVGtaR7zc at 2013-12-25T14:35:01-05:00 with a fee multiplier of 0.0500 (4a64a107...1d4ea80a)
-Contract Settled: 1.843 XCP credited to the bull, 3.157 XCP credited to the bear, and 0.25 XCP credited to the feed address (ef6cbd2161eaea79...f30eba2e113599c4)
-Broadcast: 'Unit Test' = 2.0 from mn6q3dS2EnDUx3bmyWc6D4szJNVGtaR7zc at 2013-12-25T14:36:41-05:00 with a fee multiplier of 0.0500 (f299791c...e91e750c)
-Contract Settled: NotEqual won the pot of 14.0 XCP; 0.7 XCP credited to the feed address (4d7b3ef7300acf70...923ad9bde30f8cb8)
-Order: sell 0.5 BBBB for 0.5 XCP at 1.0000 XCP/BBBB in 10 blocks (ab897fbd...300a62e2)
-Cancel: ab897fbdedfa502b2d839b6a56100887dccdc507555c282e59589e06300a62e2 (83891d7fe85c33e52c8b4e5814c92fb6a3b9467299200538a6babaa8b452d879)
-Burn: mn6q3dS2EnDUx3bmyWc6D4szJNVGtaR7zc burned 0.38 BTC for 569.999601 XCP (2f0fd1e8...6ff58608)
-=======
 Credit: 930.0 XCP to mn6q3dS2EnDUx3bmyWc6D4szJNVGtaR7zc
 Burn: mn6q3dS2EnDUx3bmyWc6D4szJNVGtaR7zc burned 0.62 BTC for 930.0 XCP (6e340b9cffb37a989ca544e6bb780a2c78901d3fb33738768511a30617afa01d)
 Debit: 0.5 XCP from mn6q3dS2EnDUx3bmyWc6D4szJNVGtaR7zc
@@ -99,5 +69,4 @@
 Debit: 3000 BBBCD from n3BrDB6zDiEPWEE6wLxywFb4Yp9ZY5fHM7
 Credit: 45.0 XCP to n3BrDB6zDiEPWEE6wLxywFb4Yp9ZY5fHM7
 Callback: mn6q3dS2EnDUx3bmyWc6D4szJNVGtaR7zc called back 30.0% of asset BBBCD (8f11b05da785e43e713d03774c6bd3405d99cd3024af334ffd68db663aa37034)
->>>>>>> bc4c2471
 STOP TEST