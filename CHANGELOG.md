--- conflicted
+++ resolved
@@ -1,18 +1,15 @@
 ## Client Versions ##
-<<<<<<< HEAD
 * v9.44.0 (2014-09-22)
 	* server action requires `server` positional argument
 	* lockfile
 	* made `--force` server‐side only, moved after `server` argument
+	* multiple sources, destinations (testnet protocol change: 282000)
+	* multi‐signature support (testnet protocol change: 282000)
 * v9.43.0 (2014-09-14)
 	* generate movements hash for each block (start at block: 322000)
 * v9.42.0 (2014-09-04)
 	* disable dividends to XCP holders (protocol change: 320000)
 	* allow dividends only from issuers (protocol change: 320000)
-=======
-	* multiple sources, destinations (testnet protocol change: 282000)
-	* multi‐signature support (testnet protocol change: 282000)
->>>>>>> 9cfafbc8
 * v9.41.0 (2014-08-21)
 	* fixed bug in new text and descriptions
 * v9.40.0 (2014-08-20)
