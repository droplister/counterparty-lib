--- conflicted
+++ resolved
@@ -1,18 +1,15 @@
 ## Client Versions ##
-<<<<<<< HEAD
 * v9.25.0
 	* issuance fee only upon first issuance (protocol change: retroactive)
 	* misc. clean‐up
 	* make dust sizes user‐configurable per‐tx (through API)
 	* bet debug logging
 	* tweak issuance parsing logic (minor protocol change: 310000)
-=======
-* v9.25.2
+* v9.24.2
 	* bug in version checking: mandatory manual upgrade
->>>>>>> cb6eee4f
 * v9.24.1
 	* replace internal Python filters with SQL queries (much faster parsing)
-	* totally re‐did API: now much faster, more powerful (while preserving backwards-compatibility)
+	* totally re‐did API: now much faster, more powerful (backwards‐compatible, though)
 * v9.24.0
 	* bug in previous version
 * v9.23.0
