[![Build Status](https://travis-ci.org/CounterpartyXCP/counterpartyd.svg?branch=develop)](https://travis-ci.org/CounterpartyXCP/counterpartyd)

# Description
`counterpartyd` is the reference implementation of the [Counterparty
Protocol](https://github.com/CounterpartyXCP/Counterparty).


# Dependencies
* [Python 3](http://python.org)
<<<<<<< HEAD
* Python 3 packages: See [pip-requirements.txt](https://github.com/CounterpartyXCP/counterpartyd/blob/master/pip-requirements.txt))
* Bitcoin Core
=======
* [Python 3 packages](https://github.com/CounterpartyXCP/counterpartyd/blob/master/pip-requirements.txt)
* Bitcoin Core

Sometimes the underlying package requirements may change for `counterpartyd`.
If you build and installed it from scratch, you can manually update these
requirements by executing something like:
```
    pip3 install --upgrade -r pip-requirements.txt 
```

# Versioning
* Major version changes require a full (automatic) rebuild of the database.
* Minor version changes require a(n automatic) database reparse.
* Most protocol changes are retroactive on testnet.

>>>>>>> 3eee85ce

# Installation

**NOTE: This section covers manual installation of counterpartyd. If you want more of
an automated approach to counterpartyd installation for Windows and Linux, use
the [build system](http://counterparty.io/docs/build-system/).**

In order for counterpartyd to function, it must be able to communicate with a
<<<<<<< HEAD
running instance of Bitcoin Core or Bitcoin-Qt, which handles many Bitcoin‐specific
matters on its behalf, including all wallet and private key management. For
such interoperability, Bitcoin Core must be run with the following options:
`-txindex=1` `-server=1`. This may require the setting of a JSON‐RPC password,
which may be saved in Bitcoin Core’s configuration file.

counterpartyd needs to know at least the JSON‐RPC password of the Bitcoin Core with
which it is supposed to communicate. The simplest way to set this is to
=======
running instance of Bitcoin Core, which handles many Bitcoin‐specific matters
on its behalf, including all wallet and private key management. For such
interoperability, Bitcoin Core must be run with the following options: `-txindex=1`
`-server=1`. This may require the setting of a JSON‐RPC password, which may be
saved in Bitcoin Core’s configuration file.

counterpartyd needs to know at least the JSON‐RPC password of the Bitcoin Core
with which it is supposed to communicate. The simplest way to set this is to
>>>>>>> 3eee85ce
include it in all command‐line invocations of counterpartyd, such as
`./counterpartyd.py --rpc-password=PASSWORD ACTION`. To make this and other
options persistent across counterpartyd sessions, one may store the desired
settings in a configuration file specific to counterpartyd.

Note that the syntaxes for the countpartyd and the Bitcoin Core configuraion
files are not the same. A Bitcoin Core configuration file looks like this:

	rpcuser=bitcoinrpc
	rpcpassword=PASSWORD
	testnet=1
	txindex=1
	server=1

However, a counterpartyd configuration file looks like this:

	[Default]
	backend-rpc-password=PASSWORD

Note the change in hyphenation between `rpcpassword` and `rpc-password`.

If and only if counterpartyd is to be run on the Bitcoin testnet, with the
`--testnet` CLI option, Bitcoin Core must be set to do the same (`-testnet=1`).
counterpartyd may run with the `--testcoin` option on any blockchain,
however.

<<<<<<< HEAD
# Updating your requirements

Sometimes the underlying package requirements may change for `counterpartyd`. If you build and installed it from scratch,
you can manually update these requirements by executing something like:
```
    pip install --upgrade -r pip-requirements.txt 
```

# Test suite

The test suite is invoked with `py.test` in the root directory of the repository.
Bitcoin Core testnet and mainnet must run on the default ports and use the same rpcuser and rpcpassword. 
Do not include the following values ​​in counterpartyd.conf: bitcoind-rpc-connect, bitcoind-rpc-port, rpc-host, rpc-port and testnet.
=======
>>>>>>> 3eee85ce

# Usage
The command‐line syntax of counterpartyd is generally that of
`./counterpartyd.py {OPTIONS} ACTION {ACTION-OPTIONS}`. There is a one action
per message type, which action produces and broadcasts such a message; the
message parameters are specified following the name of the message type. There
are also actions which do not correspond to message types, but rather exist to
provide information about the state of the Counterparty network, e.g. current
balances or open orders.

For a summary of the command‐line arguments and options, see
`./counterpartyd.py --help`.

The test suite is invoked with `py.test` in the root directory of the repository.


### Input and Output
* Quantities of divisible assets are written to eight decimal places.
* Quantities of indivisible assets are written as integers.
* All other quantities, i.e. prices, odds, leverages, feed values and target
values, fee multipliers, are represented internally as fractions, but printed
to four decimal places.


### Example Usage
The following examples are abridged for parsimony.

* Server

<<<<<<< HEAD
	The `server` command should always be running in the background. All other commands will fail if the index of the last block in the database is less than that of the last block seen by Bitcoin Core.
=======
	The `server` command should always be running in the background (or another console). All other commands will fail if the index of the last block in the database is less than that of the last block seen by Bitcoin Core.
>>>>>>> 3eee85ce

* Burn

	`burn --source=mtQheFaSfWELRB2MyMBaiWjdDm6ux9Ezns --quantity=.5`

* Send divisible or indivisible assets

	```
	send --source=mtQheFaSfWELRB2MyMBaiWjdDm6ux9Ezns --quantity=3 --asset=BBBC
	--to=n3BrDB6zDiEPWEE6wLxywFb4Yp9ZY5fHM7
	```

* Buy BTC for XCP
	
	```
	order --source=mtQheFaSfWELRB2MyMBaiWjdDm6ux9Ezns --get-quantity=10 --get-asset=BTC
	--give-quantity=20 --give-asset=XCP --expiration=10 --fee_required=.001
	```

* Buy BBBC for BTC

	```
	order --source=mtQheFaSfWELRB2MyMBaiWjdDm6ux9Ezns --get-quantity=10 --get-asset=BBBC
	--give-quantity=20 --give-asset=BTC --expiration=10 --fee_provided=0.001
	```

* Buy XCP for BBBC
 
	```
	order --source=mtQheFaSfWELRB2MyMBaiWjdDm6ux9Ezns --get-quantity=10 --get-asset=XCP
	--give-quantity=20 --give-asset=BBBC --expiration=10
	```

* BTCPay

	```
	btcpay --source=mtQheFaSfWELRB2MyMBaiWjdDm6ux9Ezns --order-match-id=092f15d36786136c4d868c33356ec3c9b5a0c77de54ed0e96a8dbdd8af160c23
	```
	Order Match ID can be obtained with the `pending` command.
	
* Issue

	`issuance --source=mtQheFaSfWELRB2MyMBaiWjdDm6ux9Ezns --quantity=100 --asset='BBBC'`

	`issuance --source=mtQheFaSfWELRB2MyMBaiWjdDm6ux9Ezns --quantity=100 --asset='BBBQ' --divisible`

* Broadcast

	```
	broadcast --source=mtQheFaSfWELRB2MyMBaiWjdDm6ux9Ezns --text="Bitcoin price feed" --value=825.22
	--fee-multiplier=0.001
	```

	Note: for some users counterpartyd has trouble parsing spaces in the `--text` argument. One workaround is to
		add an additional set of quotes. For example, `--text='"Bitcoin price feed"'`.

* Bet
	
	Equal/Not Equal Bet:
	
	Example: Bet on Super Bowl Feed. Denver vs. Seattle. Feed value of 1 means Seattle Wins. Feed value of 2 means 	        	Denver Wins. This command places a 1 XCP bet on the Super Bowl Feed for Seattle to win, paying out 2 to         	1. The bet will expire in 100 blocks and the settlement value of the bet is based on the first feed 	                update after the deadline timestamp of February 3, 2014 1:39 PM US Eastern Standard Time (UTC-0500)
	```
	bet --source=mtQheFaSfWELRB2MyMBaiWjdDm6ux9Ezns --feed-address=n3BrDB6zDiEPWEE6wLxywFb4Yp9ZY5fH --bet-type=Equal
	--deadline=2014-02-03T13:39:00-0500 --wager=1 --counterwager=2 --target-value=1 --expiration=100
	```

	Contract for Difference:
	
	Example: Bet on Bitcoin Price Feed. This command places a bearish (short) 1 XCP wager on the price of BTC/USD 				with 2X leverage. The bet will expire in 100 blocks and the settlement value of the bet is based 			on the first feed update after the deadline timestamp of February 3, 2014 1:39 PM US Eastern 					Standard Time (UTC-0500)
	```
	bet --source=mtQheFaSfWELRB2MyMBaiWjdDm6ux9Ezns --feed-address=n3BrDB6zDiEPWEE6wLxywFb4Yp9ZY5fH --bet-type=BearCFD --deadline=2014-02-03T13:39:00-0500 --wager=1 --counterwager=1 --leverage=10080 --expiration=100
	```

* Rock-Paper-Scissors
	
	Open a Rock-Paper-Scissors like game with arbitrary possible moves (Must be an odd number greater or equal than 3). Until you make an rpsresolve transaction, your move is stored as an hash and keep secret.
	
	Example: Play [rock-paper-scissors-spock-lizard](http://en.wikipedia.org/wiki/Rock-paper-scissors-lizard-Spock):

	```
	rps --source=mtQheFaSfWELRB2MyMBaiWjdDm6ux9Ezns --possible-moves=5 --move=2 --wager=1 --expiration=100
	```

	Keep well the random number generated, you need it to resolve the game after matching:
	
	```
	rpsresolve --source=mtQheFaSfWELRB2MyMBaiWjdDm6ux9Ezns --move=2 --random=adc5eadf9cb698ff6f2410d76131a4ee --rps-match-id=c68ffe144952977b94f8d7b49a1c7be7a4bb522c56f2ffc5aefa78ae0f9799b003b0f79d59ba660138583277b8267301a1030577790b945c4e8f845f19c23ca2
	```

* Cancel
	```
	cancel --source=mtQheFaSfWELRB2MyMBaiWjdDm6ux9Ezns --offer-hash=092f15d36786136c4d868c33356ec3c9b5a0c77de54ed0e96a8dbdd8af160c23
	```

* Dividend
	```
	dividend --source=mtQheFaSfWELRB2MyMBaiWjdDm6ux9Ezns --quantity-per-share=1 --asset=MULTIPOOLSTOCK
	```

* Market

	The `market` action prints out tables of open orders, open bets, feeds, and order matches currently awaiting 	        Bitcoin payments from one of your addresses. 
	
	It is capable of filtering orders by assets to be bought and sold.
	
	Example:
	
	To filter the market to only show offers to sell (give) BTC:
	```
	market --give-asset=BTC
	```
	
	To filter the market to only show offers to buy (get) BTC:
	```
	market --get-asset=BTC
	```
	
	To filter the market to only show offers to sell BTC for XCP:
	```
	market --give-asset=BTC --get-asset=XCP
	```

* Asset

	The `asset` action displays the basic properties of a given asset.

* Address

	The `address` action displays the details of of all transactions involving the Counterparty address which is its argument.
<|MERGE_RESOLUTION|>--- conflicted
+++ resolved
@@ -7,10 +7,6 @@
 
 # Dependencies
 * [Python 3](http://python.org)
-<<<<<<< HEAD
-* Python 3 packages: See [pip-requirements.txt](https://github.com/CounterpartyXCP/counterpartyd/blob/master/pip-requirements.txt))
-* Bitcoin Core
-=======
 * [Python 3 packages](https://github.com/CounterpartyXCP/counterpartyd/blob/master/pip-requirements.txt)
 * Bitcoin Core
 
@@ -26,7 +22,6 @@
 * Minor version changes require a(n automatic) database reparse.
 * Most protocol changes are retroactive on testnet.
 
->>>>>>> 3eee85ce
 
 # Installation
 
@@ -35,16 +30,6 @@
 the [build system](http://counterparty.io/docs/build-system/).**
 
 In order for counterpartyd to function, it must be able to communicate with a
-<<<<<<< HEAD
-running instance of Bitcoin Core or Bitcoin-Qt, which handles many Bitcoin‐specific
-matters on its behalf, including all wallet and private key management. For
-such interoperability, Bitcoin Core must be run with the following options:
-`-txindex=1` `-server=1`. This may require the setting of a JSON‐RPC password,
-which may be saved in Bitcoin Core’s configuration file.
-
-counterpartyd needs to know at least the JSON‐RPC password of the Bitcoin Core with
-which it is supposed to communicate. The simplest way to set this is to
-=======
 running instance of Bitcoin Core, which handles many Bitcoin‐specific matters
 on its behalf, including all wallet and private key management. For such
 interoperability, Bitcoin Core must be run with the following options: `-txindex=1`
@@ -53,7 +38,6 @@
 
 counterpartyd needs to know at least the JSON‐RPC password of the Bitcoin Core
 with which it is supposed to communicate. The simplest way to set this is to
->>>>>>> 3eee85ce
 include it in all command‐line invocations of counterpartyd, such as
 `./counterpartyd.py --rpc-password=PASSWORD ACTION`. To make this and other
 options persistent across counterpartyd sessions, one may store the desired
@@ -80,22 +64,6 @@
 counterpartyd may run with the `--testcoin` option on any blockchain,
 however.
 
-<<<<<<< HEAD
-# Updating your requirements
-
-Sometimes the underlying package requirements may change for `counterpartyd`. If you build and installed it from scratch,
-you can manually update these requirements by executing something like:
-```
-    pip install --upgrade -r pip-requirements.txt 
-```
-
-# Test suite
-
-The test suite is invoked with `py.test` in the root directory of the repository.
-Bitcoin Core testnet and mainnet must run on the default ports and use the same rpcuser and rpcpassword. 
-Do not include the following values ​​in counterpartyd.conf: bitcoind-rpc-connect, bitcoind-rpc-port, rpc-host, rpc-port and testnet.
-=======
->>>>>>> 3eee85ce
 
 # Usage
 The command‐line syntax of counterpartyd is generally that of
@@ -125,11 +93,7 @@
 
 * Server
 
-<<<<<<< HEAD
-	The `server` command should always be running in the background. All other commands will fail if the index of the last block in the database is less than that of the last block seen by Bitcoin Core.
-=======
 	The `server` command should always be running in the background (or another console). All other commands will fail if the index of the last block in the database is less than that of the last block seen by Bitcoin Core.
->>>>>>> 3eee85ce
 
 * Burn
 
