{
	"minimum_version_major": 9,
	"minimum_version_minor": 30,
<<<<<<< HEAD
	"minimum_version_revision": 0
=======
	"minimum_version_revision": 0,
	"reason": "bug causing crash",
	"block_index": 0
>>>>>>> 0face3f7
}<|MERGE_RESOLUTION|>--- conflicted
+++ resolved
@@ -1,11 +1,7 @@
 {
 	"minimum_version_major": 9,
 	"minimum_version_minor": 30,
-<<<<<<< HEAD
-	"minimum_version_revision": 0
-=======
 	"minimum_version_revision": 0,
 	"reason": "bug causing crash",
 	"block_index": 0
->>>>>>> 0face3f7
 }