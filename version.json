{
<<<<<<< HEAD
	"numeric_asset_names":	{
			"minimum_version_major": 9,
			"minimum_version_minor": 47,
			"minimum_version_revision": 1,
			"block_index": 333500
		},
	"multisig_addresses":	{
			"minimum_version_major": 9,
			"minimum_version_minor": 47,
			"minimum_version_revision": 1,
			"block_index": 333500
		},
	"send_destination_required":	{
			"minimum_version_major": 9,
			"minimum_version_minor": 47,
			"minimum_version_revision": 1,
			"block_index": 333500
		},
	"contracts_only_xcp_balances":	{
			"minimum_version_major": 9,
			"minimum_version_minor": 47,
			"minimum_version_revision": 1,
			"block_index": 333500
		},
	"better_single_source_destination":      {
			"minimum_version_major": 9,
			"minimum_version_minor": 48,
			"minimum_version_revision": 0,
			"block_index": 335000
		},
	"destroy_message":      {
			"minimum_version_major": 9,
			"minimum_version_minor": 49,
			"minimum_version_revision": 0,
			"block_index": 335000
		}
=======
	"minimum_version_major": 9,
	"minimum_version_minor": 49,
	"minimum_version_revision": 0,
	"reason": "hotfix: numeric asset names",
	"block_index": 334000
>>>>>>> 83d2d17a
}<|MERGE_RESOLUTION|>--- conflicted
+++ resolved
@@ -1,5 +1,4 @@
 {
-<<<<<<< HEAD
 	"numeric_asset_names":	{
 			"minimum_version_major": 9,
 			"minimum_version_minor": 47,
@@ -30,17 +29,17 @@
 			"minimum_version_revision": 0,
 			"block_index": 335000
 		},
-	"destroy_message":      {
+
+	"hotfix_numeric_assets":      {
 			"minimum_version_major": 9,
 			"minimum_version_minor": 49,
 			"minimum_version_revision": 0,
+			"block_index": 334000
+		},
+	"destroy_message":      {
+			"minimum_version_major": 9,
+			"minimum_version_minor": 50,
+			"minimum_version_revision": 0,
 			"block_index": 335000
 		}
-=======
-	"minimum_version_major": 9,
-	"minimum_version_minor": 49,
-	"minimum_version_revision": 0,
-	"reason": "hotfix: numeric asset names",
-	"block_index": 334000
->>>>>>> 83d2d17a
 }