#! /usr/bin/env python3
import os
import argparse
import json
import decimal
import sys
import logging
import unicodedata
import time
import dateutil.parser
import calendar
import configparser
import traceback
import threading
from threading import Thread
import binascii
from fractions import Fraction
from tendo import singleton

import requests
import appdirs
from prettytable import PrettyTable

from lib import config, api, util, exceptions, bitcoin, blocks, blockchain
if os.name == 'nt':
    from lib import util_windows

D = decimal.Decimal
json_print = lambda x: print(json.dumps(x, sort_keys=True, indent=4))

def get_address (db, address):
    address_dict = {}
    address_dict['balances'] = util.api('get_balances', {'filters': [('address', '==', address),]})
    address_dict['debits'] = util.api('get_debits', {'filters': [('address', '==', address),]})
    address_dict['credits'] = util.api('get_credits', {'filters': [('address', '==', address),]})
    address_dict['burns'] = util.api('get_burns', {'filters': [('source', '==', address),]})
    address_dict['sends'] = util.api('get_sends', {'filters': [('source', '==', address), ('destination', '==', address)], 'filterop': 'or'})
    address_dict['orders'] = util.api('get_orders', {'filters': [('source', '==', address),]})
    address_dict['order_matches'] = util.api('get_order_matches', {'filters': [('tx0_address', '==', address), ('tx1_address', '==', address)], 'filterop': 'or'})
    address_dict['btcpays'] = util.api('get_btcpays', {'filters': [('source', '==', address), ('destination', '==', address)], 'filterop': 'or'})
    address_dict['issuances'] = util.api('get_issuances', {'filters': [('source', '==', address),]})
    address_dict['broadcasts'] = util.api('get_broadcasts', {'filters': [('source', '==', address),]})
    address_dict['bets'] = util.api('get_bets', {'filters': [('source', '==', address),]})
    address_dict['bet_matches'] = util.api('get_bet_matches', {'filters': [('tx0_address', '==', address), ('tx1_address', '==', address)], 'filterop': 'or'})
    address_dict['dividends'] = util.api('get_dividends', {'filters': [('source', '==', address),]})
    address_dict['cancels'] = util.api('get_cancels', {'filters': [('source', '==', address),]})
    address_dict['rps'] = util.api('get_rps', {'filters': [('source', '==', address),]})
    address_dict['rps_matches'] = util.api('get_rps_matches', {'filters': [('tx0_address', '==', address), ('tx1_address', '==', address)], 'filterop': 'or'})
    address_dict['callbacks'] = util.api('get_callbacks', {'filters': [('source', '==', address),]})
    address_dict['bet_expirations'] = util.api('get_bet_expirations', {'filters': [('source', '==', address),]})
    address_dict['order_expirations'] = util.api('get_order_expirations', {'filters': [('source', '==', address),]})
    address_dict['rps_expirations'] = util.api('get_rps_expirations', {'filters': [('source', '==', address),]})
    address_dict['bet_match_expirations'] = util.api('get_bet_match_expirations', {'filters': [('tx0_address', '==', address), ('tx1_address', '==', address)], 'filterop': 'or'})
    address_dict['order_match_expirations'] = util.api('get_order_match_expirations', {'filters': [('tx0_address', '==', address), ('tx1_address', '==', address)], 'filterop': 'or'})
    address_dict['rps_match_expirations'] = util.api('get_rps_match_expirations', {'filters': [('tx0_address', '==', address), ('tx1_address', '==', address)], 'filterop': 'or'})
    return address_dict

def format_order (order):
    give_quantity = util.devise(db, D(order['give_quantity']), order['give_asset'], 'output')
    get_quantity = util.devise(db, D(order['get_quantity']), order['get_asset'], 'output')
    give_remaining = util.devise(db, D(order['give_remaining']), order['give_asset'], 'output')
    get_remaining = util.devise(db, D(order['get_remaining']), order['get_asset'], 'output')
    give_asset = order['give_asset']
    get_asset = order['get_asset']

    if get_asset < give_asset:
        price = util.devise(db, D(order['get_quantity']) / D(order['give_quantity']), 'price', 'output')
        price_assets = get_asset + '/' + give_asset + ' ask'
    else:
        price = util.devise(db, D(order['give_quantity']) / D(order['get_quantity']), 'price', 'output')
        price_assets = give_asset + '/' + get_asset + ' bid'

    return [D(give_remaining), give_asset, price, price_assets, str(order['fee_required'] / config.UNIT), str(order['fee_provided'] / config.UNIT), order['expire_index'] - util.last_block(db)['block_index'], order['tx_hash']]

def format_bet (bet):
    odds = D(bet['counterwager_quantity']) / D(bet['wager_quantity'])

    if not bet['target_value']: target_value = None
    else: target_value = bet['target_value']
    if not bet['leverage']: leverage = None
    else: leverage = util.devise(db, D(bet['leverage']) / 5040, 'leverage', 'output')

    return [util.BET_TYPE_NAME[bet['bet_type']], bet['feed_address'], util.isodt(bet['deadline']), target_value, leverage, str(bet['wager_remaining'] / config.UNIT) + ' XCP', util.devise(db, odds, 'odds', 'output'), bet['expire_index'] - util.last_block(db)['block_index'], bet['tx_hash']]

def format_order_match (db, order_match):
    order_match_id = order_match['tx0_hash'] + order_match['tx1_hash']
    order_match_time_left = order_match['match_expire_index'] - util.last_block(db)['block_index']
    return [order_match_id, order_match_time_left]

def format_feed (feed):
    timestamp = util.isodt(feed['timestamp'])
    if not feed['text']:
        text = '<Locked>'
    else:
        text = feed['text']
    return [feed['source'], timestamp, text, feed['value'], D(feed['fee_fraction_int']) / D(1e8)]

def market (give_asset, get_asset):

    # Your Pending Orders Matches.
    addresses = []
    for bunch in bitcoin.get_wallet():
        addresses.append(bunch[:2][0])
    filters = [
        ('tx0_address', 'IN', addresses),
        ('tx1_address', 'IN', addresses)
    ]
    awaiting_btcs = util.api('get_order_matches', {'filters': filters, 'filterop': 'OR', 'status': 'pending'})
    table = PrettyTable(['Matched Order ID', 'Time Left'])
    for order_match in awaiting_btcs:
        order_match = format_order_match(db, order_match)
        table.add_row(order_match)
    print('Your Pending Order Matches')
    print(table)
    print('\n')

    # Open orders.
    orders = util.api('get_orders', {'status': 'open'})
    table = PrettyTable(['Give Quantity', 'Give Asset', 'Price', 'Price Assets', 'Required {} Fee'.format(config.BTC), 'Provided {} Fee'.format(config.BTC), 'Time Left', 'Tx Hash'])
    for order in orders:
        if give_asset and order['give_asset'] != give_asset: continue
        if get_asset and order['get_asset'] != get_asset: continue
        order = format_order(order)
        table.add_row(order)
    print('Open Orders')
    table = table.get_string(sortby='Price')
    print(table)
    print('\n')

    # Open bets.
    bets = util.api('get_bets', {'status': 'open'})
    table = PrettyTable(['Bet Type', 'Feed Address', 'Deadline', 'Target Value', 'Leverage', 'Wager', 'Odds', 'Time Left', 'Tx Hash'])
    for bet in bets:
        bet = format_bet(bet)
        table.add_row(bet)
    print('Open Bets')
    print(table)
    print('\n')

    # Feeds
    broadcasts = util.api('get_broadcasts', {'status': 'valid', 'order_by': 'timestamp', 'order_dir': 'desc'})
    table = PrettyTable(['Feed Address', 'Timestamp', 'Text', 'Value', 'Fee Fraction'])
    seen_addresses = []
    for broadcast in broadcasts:
        # Only show feeds with broadcasts in the last two weeks.
        last_block_time = util.last_block(db)['block_time']
        if broadcast['timestamp'] + config.TWO_WEEKS < last_block_time:
            continue
        # Always show only the latest broadcast from a feed address.
        if broadcast['source'] not in seen_addresses:
            feed = format_feed(broadcast)
            table.add_row(feed)
            seen_addresses.append(broadcast['source'])
        else:
            continue
    print('Feeds')
    print(table)


def cli(method, params, unsigned):
    # Get unsigned transaction serialisation.

    array = params['source'].split('_')
    if len(array) > 1:
        signatures_required, signatures_possible = array[0], array[-1]
        params['source'] = '_'.join([signatures_required] + sorted(array[1:-1]) + [signatures_possible]) # Sort source array.
        pubkey = None
    else:
        # Get public key for source.
        source = array[0]
        pubkey = None
        if not bitcoin.is_valid(source):
            raise exceptions.AddressError('Invalid address.')
        if bitcoin.is_mine(source):
            bitcoin.wallet_unlock()
        else:
            # TODO: Do this only if the encoding method needs it.
            print('Source not in backend wallet.')
            answer = input('Public key (hexadecimal) or Private key (Wallet Import Format): ')

            # Public key or private key?
            try:
                binascii.unhexlify(answer)  # Check if hex.
                pubkey = answer   # If hex, assume public key.
                private_key_wif = None
            except binascii.Error:
                private_key_wif = answer    # Else, assume private key.
                pubkey = bitcoin.private_key_to_public_key(private_key_wif)
        params['pubkey'] = pubkey

    """  # NOTE: For debugging, e.g. with `Invalid Params` error.
    tx_info = sys.modules['lib.send'].compose(db, params['source'], params['destination'], params['asset'], params['quantity'])
    print(bitcoin.transaction(db, tx_info, encoding=params['encoding'],
                                        fee_per_kb=params['fee_per_kb'],
                                        regular_dust_size=params['regular_dust_size'],
                                        multisig_dust_size=params['multisig_dust_size'],
                                        op_return_value=params['op_return_value'],
                                        self_public_key_hex=pubkey,
                                        allow_unconfirmed_inputs=params['allow_unconfirmed_inputs']))
    exit(0)
    """

    # Construct transaction.
    unsigned_tx_hex = util.api(method, params)
    print('Transaction (unsigned):', unsigned_tx_hex)

    # Ask to sign and broadcast (if not multi‐sig).
    if len(array) > 1:
        print('Multi‐signature transactions are signed and broadcasted manually.')
    elif not unsigned and input('Sign and broadcast? (y/N) ') == 'y':
        if bitcoin.is_mine(source):
            private_key_wif = None
        elif not private_key_wif:   # If private key was not given earlier.
            private_key_wif = input('Private key (Wallet Import Format): ')

        # Sign and broadcast.
        signed_tx_hex = bitcoin.sign_tx(unsigned_tx_hex, private_key_wif=private_key_wif)
        print('Transaction (signed):', signed_tx_hex)
        print('Hash of transaction (broadcasted):', bitcoin.broadcast_tx(signed_tx_hex))

def set_options (data_dir=None, backend_rpc_connect=None,
                 backend_rpc_port=None, backend_rpc_user=None, backend_rpc_password=None,
                 backend_rpc_ssl=False, backend_rpc_ssl_verify=True,
                 blockchain_service_name=None, blockchain_service_connect=None,
                 rpc_host=None, rpc_port=None, rpc_user=None,
                 rpc_password=None, rpc_allow_cors=None, log_file=None,
                 config_file=None, database_file=None, testnet=False,
                 testcoin=False, carefulness=0, force=False,
                 broadcast_tx_mainnet=None):

    if force:
        config.FORCE = force
    else:
        config.FORCE = False

    # Data directory
    if not data_dir:
        config.DATA_DIR = appdirs.user_data_dir(appauthor=config.XCP_NAME, appname=config.XCP_CLIENT, roaming=True)
    else:
        config.DATA_DIR = os.path.expanduser(data_dir)
    if not os.path.isdir(config.DATA_DIR): os.mkdir(config.DATA_DIR)

    # Configuration file
    configfile = configparser.ConfigParser()
    if config_file:
        config_path = config_file
    else:
        config_path = os.path.join(config.DATA_DIR, '{}.conf'.format(config.XCP_CLIENT))
    configfile.read(config_path)
    has_config = 'Default' in configfile
    #logging.debug("Config file: %s; Exists: %s" % (config_path, "Yes" if has_config else "No"))

    # testnet
    if testnet:
        config.TESTNET = testnet
    elif has_config and 'testnet' in configfile['Default']:
        config.TESTNET = configfile['Default'].getboolean('testnet')
    else:
        config.TESTNET = False

    # testcoin
    if testcoin:
        config.TESTCOIN = testcoin
    elif has_config and 'testcoin' in configfile['Default']:
        config.TESTCOIN = configfile['Default'].getboolean('testcoin')
    else:
        config.TESTCOIN = False

    # carefulness (check conservation of assets)
    if carefulness:
        config.CAREFULNESS = carefulness
    elif has_config and 'carefulness' in configfile['Default']:
        config.CAREFULNESS = configfile['Default'].getboolean('carefulness')
    else:
        config.CAREFULNESS = 0

    ##############
    # THINGS WE CONNECT TO

    # Backend RPC host (Bitcoin Core)
    if backend_rpc_connect:
        config.BACKEND_RPC_CONNECT = backend_rpc_connect
    elif has_config and 'backend-rpc-connect' in configfile['Default'] and configfile['Default']['backend-rpc-connect']:
        config.BACKEND_RPC_CONNECT = configfile['Default']['backend-rpc-connect']
    elif has_config and 'bitcoind-rpc-connect' in configfile['Default'] and configfile['Default']['bitcoind-rpc-connect']:
        config.BACKEND_RPC_CONNECT = configfile['Default']['bitcoind-rpc-connect']
    else:
        config.BACKEND_RPC_CONNECT = 'localhost'

    # Backend Core RPC port (Bitcoin Core)
    if backend_rpc_port:
        config.BACKEND_RPC_PORT = backend_rpc_port
    elif has_config and 'backend-rpc-port' in configfile['Default'] and configfile['Default']['backend-rpc-port']:
        config.BACKEND_RPC_PORT = configfile['Default']['backend-rpc-port']
    elif has_config and 'bitcoind-rpc-port' in configfile['Default'] and configfile['Default']['bitcoind-rpc-port']:
        config.BACKEND_RPC_PORT = configfile['Default']['bitcoind-rpc-port']
    else:
        if config.TESTNET:
            config.BACKEND_RPC_PORT = config.DEFAULT_BACKEND_RPC_PORT_TESTNET
        else:
            config.BACKEND_RPC_PORT = config.DEFAULT_BACKEND_RPC_PORT
    try:
        config.BACKEND_RPC_PORT = int(config.BACKEND_RPC_PORT)
        if not (int(config.BACKEND_RPC_PORT) > 1 and int(config.BACKEND_RPC_PORT) < 65535):
            raise exceptions.ConfigurationError('invalid backend API port number') 
    except:
        raise Exception("Please specific a valid port number backend-rpc-port configuration parameter")

    # Backend Core RPC user (Bitcoin Core)
    if backend_rpc_user:
        config.BACKEND_RPC_USER = backend_rpc_user
    elif has_config and 'backend-rpc-user' in configfile['Default'] and configfile['Default']['backend-rpc-user']:
        config.BACKEND_RPC_USER = configfile['Default']['backend-rpc-user']
    elif has_config and 'bitcoind-rpc-user' in configfile['Default'] and configfile['Default']['bitcoind-rpc-user']:
        config.BACKEND_RPC_USER = configfile['Default']['bitcoind-rpc-user']
    else:
        config.BACKEND_RPC_USER = 'bitcoinrpc'

    # Backend Core RPC password (Bitcoin Core)
    if backend_rpc_password:
        config.BACKEND_RPC_PASSWORD = backend_rpc_password
    elif has_config and 'backend-rpc-password' in configfile['Default'] and configfile['Default']['backend-rpc-password']:
        config.BACKEND_RPC_PASSWORD = configfile['Default']['backend-rpc-password']
    elif has_config and 'bitcoind-rpc-password' in configfile['Default'] and configfile['Default']['bitcoind-rpc-password']:
        config.BACKEND_RPC_PASSWORD = configfile['Default']['bitcoind-rpc-password']
    else:
        raise exceptions.ConfigurationError('backend RPC password not set. (Use configuration file or --backend-rpc-password=PASSWORD)')

    # Backend Core RPC SSL
    if backend_rpc_ssl:
        config.BACKEND_RPC_SSL= backend_rpc_ssl
    elif has_config and 'backend-rpc-ssl' in configfile['Default'] and configfile['Default']['backend-rpc-ssl']:
        config.BACKEND_RPC_SSL = configfile['Default']['backend-rpc-ssl']
    else:
        config.BACKEND_RPC_SSL = False  # Default to off.

    # Backend Core RPC SSL Verify
    if backend_rpc_ssl_verify:
        config.BACKEND_RPC_SSL_VERIFY = backend_rpc_ssl_verify
    elif has_config and 'backend-rpc-ssl-verify' in configfile['Default'] and configfile['Default']['backend-rpc-ssl-verify']:
        config.BACKEND_RPC_SSL_VERIFY = configfile['Default']['backend-rpc-ssl-verify']
    else:
        config.BACKEND_RPC_SSL_VERIFY = False # Default to off (support self‐signed certificates)

    # Construct backend URL.
    config.BACKEND_RPC = config.BACKEND_RPC_USER + ':' + config.BACKEND_RPC_PASSWORD + '@' + config.BACKEND_RPC_CONNECT + ':' + str(config.BACKEND_RPC_PORT)
    if config.BACKEND_RPC_SSL:
        config.BACKEND_RPC = 'https://' + config.BACKEND_RPC
    else:
        config.BACKEND_RPC = 'http://' + config.BACKEND_RPC

    # blockchain service name
    if blockchain_service_name:
        config.BLOCKCHAIN_SERVICE_NAME = blockchain_service_name
    elif has_config and 'blockchain-service-name' in configfile['Default'] and configfile['Default']['blockchain-service-name']:
        config.BLOCKCHAIN_SERVICE_NAME = configfile['Default']['blockchain-service-name']
    else:
        config.BLOCKCHAIN_SERVICE_NAME = 'blockr'

    # custom blockchain service API endpoint
    # leave blank to use the default. if specified, include the scheme prefix and port, without a trailing slash (e.g. http://localhost:3001)
    if blockchain_service_connect:
        config.BLOCKCHAIN_SERVICE_CONNECT = blockchain_service_connect
    elif has_config and 'blockchain-service-connect' in configfile['Default'] and configfile['Default']['blockchain-service-connect']:
        config.BLOCKCHAIN_SERVICE_CONNECT = configfile['Default']['blockchain-service-connect']
    else:
        config.BLOCKCHAIN_SERVICE_CONNECT = None #use default specified by the library


    ##############
    # THINGS WE SERVE

    # counterpartyd API RPC host
    if rpc_host:
        config.RPC_HOST = rpc_host
    elif has_config and 'rpc-host' in configfile['Default'] and configfile['Default']['rpc-host']:
        config.RPC_HOST = configfile['Default']['rpc-host']
    else:
        config.RPC_HOST = 'localhost'

    # counterpartyd API RPC port
    if rpc_port:
        config.RPC_PORT = rpc_port
    elif has_config and 'rpc-port' in configfile['Default'] and configfile['Default']['rpc-port']:
        config.RPC_PORT = configfile['Default']['rpc-port']
    else:
        if config.TESTNET:
            if config.TESTCOIN:
                config.RPC_PORT = config.DEFAULT_RPC_PORT_TESTNET + 1
            else:
                config.RPC_PORT = config.DEFAULT_RPC_PORT_TESTNET
        else:
            if config.TESTCOIN:
                config.RPC_PORT = config.DEFAULT_RPC_PORT + 1
            else:
                config.RPC_PORT = config.DEFAULT_RPC_PORT
    try:
        config.RPC_PORT = int(config.RPC_PORT)
        if not (int(config.BACKEND_RPC_PORT) > 1 and int(config.BACKEND_RPC_PORT) < 65535):
            raise exceptions.ConfigurationError('invalid counterpartyd API port number') 
    except:
        raise Exception("Please specific a valid port number rpc-port configuration parameter")

    #  counterpartyd API RPC user
    if rpc_user:
        config.RPC_USER = rpc_user
    elif has_config and 'rpc-user' in configfile['Default'] and configfile['Default']['rpc-user']:
        config.RPC_USER = configfile['Default']['rpc-user']
    else:
        config.RPC_USER = 'rpc'

    #  counterpartyd API RPC password
    if rpc_password:
        config.RPC_PASSWORD = rpc_password
    elif has_config and 'rpc-password' in configfile['Default'] and configfile['Default']['rpc-password']:
        config.RPC_PASSWORD = configfile['Default']['rpc-password']
    else:
        raise exceptions.ConfigurationError('RPC password not set. (Use configuration file or --rpc-password=PASSWORD)')

    config.RPC = 'http://' + config.RPC_USER + ':' + config.RPC_PASSWORD + '@' + config.RPC_HOST + ':' + str(config.RPC_PORT)

     # RPC CORS
    if rpc_allow_cors:
        config.RPC_ALLOW_CORS = rpc_allow_cors
    elif has_config and 'rpc-allow-cors' in configfile['Default'] and configfile['Default']['rpc-allow-cors']:
        config.RPC_ALLOW_CORS = configfile['Default'].getboolean('rpc-allow-cors')
    else:
        config.RPC_ALLOW_CORS = True

    ##############
    # OTHER SETTINGS

    # Log
    if log_file:
        config.LOG = log_file
    elif has_config and 'log-file' in configfile['Default'] and configfile['Default']['log-file']:
        config.LOG = configfile['Default']['log-file']
    else:
        string = config.XCP_CLIENT
        if config.TESTNET:
            string += '.testnet'
        if config.TESTCOIN:
            string += '.testcoin'
        config.LOG = os.path.join(config.DATA_DIR, string + '.log')

    # Encoding
    if config.TESTCOIN:
        config.PREFIX = b'XX'                   # 2 bytes (possibly accidentally created)
    else:
        config.PREFIX = b'CNTRPRTY'             # 8 bytes

    # Database
    if database_file:
        config.DATABASE = database_file
    elif has_config and 'database-file' in configfile['Default'] and configfile['Default']['database-file']:
        config.DATABASE = configfile['Default']['database-file']
    else:
        string = '{}.'.format(config.XCP_CLIENT) + str(config.VERSION_MAJOR)
        if config.TESTNET:
            string += '.testnet'
        if config.TESTCOIN:
            string += '.testcoin'
        config.DATABASE = os.path.join(config.DATA_DIR, string + '.db')

    # (more) Testnet
    if config.TESTNET:
        config.MAGIC_BYTES = config.MAGIC_BYTES_TESTNET
        if config.TESTCOIN:
            config.ADDRESSVERSION = config.ADDRESSVERSION_TESTNET
            config.BLOCK_FIRST = config.BLOCK_FIRST_TESTNET_TESTCOIN
            config.BURN_START = config.BURN_START_TESTNET_TESTCOIN
            config.BURN_END = config.BURN_END_TESTNET_TESTCOIN
            config.UNSPENDABLE = config.UNSPENDABLE_TESTNET
        else:
            config.ADDRESSVERSION = config.ADDRESSVERSION_TESTNET
            config.BLOCK_FIRST = config.BLOCK_FIRST_TESTNET
            config.BURN_START = config.BURN_START_TESTNET
            config.BURN_END = config.BURN_END_TESTNET
            config.UNSPENDABLE = config.UNSPENDABLE_TESTNET
    else:
        config.MAGIC_BYTES = config.MAGIC_BYTES_MAINNET
        if config.TESTCOIN:
            config.ADDRESSVERSION = config.ADDRESSVERSION_MAINNET
            config.BLOCK_FIRST = config.BLOCK_FIRST_MAINNET_TESTCOIN
            config.BURN_START = config.BURN_START_MAINNET_TESTCOIN
            config.BURN_END = config.BURN_END_MAINNET_TESTCOIN
            config.UNSPENDABLE = config.UNSPENDABLE_MAINNET
        else:
            config.ADDRESSVERSION = config.ADDRESSVERSION_MAINNET
            config.BLOCK_FIRST = config.BLOCK_FIRST_MAINNET
            config.BURN_START = config.BURN_START_MAINNET
            config.BURN_END = config.BURN_END_MAINNET
            config.UNSPENDABLE = config.UNSPENDABLE_MAINNET

    # method used to broadcast signed transactions. bitcoind or bci (default: bitcoind)
    if broadcast_tx_mainnet:
        config.BROADCAST_TX_MAINNET = broadcast_tx_mainnet
    elif has_config and 'broadcast-tx-mainnet' in configfile['Default']:
        config.BROADCAST_TX_MAINNET = configfile['Default']['broadcast-tx-mainnet']
    else:
        config.BROADCAST_TX_MAINNET = '{}'.format(config.BTC_CLIENT)

def balances (address):
    bitcoin.validate_address(address, util.last_block(db)['block_index'])

    address_data = get_address(db, address=address)
    balances = address_data['balances']
    table = PrettyTable(['Asset', 'Amount'])
    table.add_row([config.BTC, blockchain.getaddressinfo(address)['balance']])  # BTC
    for balance in balances:
        asset = balance['asset']
        quantity = util.devise(db, balance['quantity'], balance['asset'], 'output')
        table.add_row([asset, quantity])
    print('Balances')
    print(table.get_string())

def generate_move_random_hash(move):
    move = int(move).to_bytes(2, byteorder='big')
    random = os.urandom(16)
    move_random_hash = bitcoin.dhash(random+move)
    return binascii.hexlify(random).decode('utf8'), binascii.hexlify(move_random_hash).decode('utf8')


if __name__ == '__main__':
    if os.name == 'nt':
        #patch up cmd.exe's "challenged" (i.e. broken/non-existent) UTF-8 logging
        util_windows.fix_win32_unicode()

    # Parse command-line arguments.
    parser = argparse.ArgumentParser(prog=config.XCP_CLIENT, description='the reference implementation of the {} protocol'.format(config.XCP_NAME))
    parser.add_argument('-V', '--version', action='version', version="{} v{}".format(config.XCP_CLIENT, config.VERSION_STRING))

    parser.add_argument('-v', '--verbose', dest='verbose', action='store_true', help='sets log level to DEBUG instead of WARNING')
    parser.add_argument('--testnet', action='store_true', help='use {} testnet addresses and block numbers'.format(config.BTC_NAME))
    parser.add_argument('--testcoin', action='store_true', help='use the test {} network on every blockchain'.format(config.XCP_NAME))
    parser.add_argument('--carefulness', type=int, default=0, help='check conservation of assets after every CAREFULNESS transactions (potentially slow)')
    parser.add_argument('--unconfirmed', action='store_true', help='allow the spending of unconfirmed transaction outputs')
    parser.add_argument('--encoding', default='auto', type=str, help='data encoding method')
    parser.add_argument('--fee-per-kb', type=D, default=D(config.DEFAULT_FEE_PER_KB / config.UNIT), help='fee per kilobyte, in {}'.format(config.BTC))
    parser.add_argument('--regular-dust-size', type=D, default=D(config.DEFAULT_REGULAR_DUST_SIZE / config.UNIT), help='value for dust Pay‐to‐Pubkey‐Hash outputs, in {}'.format(config.BTC))
    parser.add_argument('--multisig-dust-size', type=D, default=D(config.DEFAULT_MULTISIG_DUST_SIZE / config.UNIT), help='for dust OP_CHECKMULTISIG outputs, in {}'.format(config.BTC))
    parser.add_argument('--op-return-value', type=D, default=D(config.DEFAULT_OP_RETURN_VALUE / config.UNIT), help='value for OP_RETURN outputs, in {}'.format(config.BTC))
    parser.add_argument('--unsigned', action='store_true', help='print out unsigned hex of transaction; do not sign or broadcast')

    parser.add_argument('--data-dir', help='the directory in which to keep the database, config file and log file, by default')
    parser.add_argument('--database-file', help='the location of the SQLite3 database')
    parser.add_argument('--config-file', help='the location of the configuration file')
    parser.add_argument('--log-file', help='the location of the log file')

    parser.add_argument('--backend-rpc-connect', help='the hostname or IP of the backend bitcoind JSON-RPC server')
    parser.add_argument('--backend-rpc-port', type=int, help='the backend JSON-RPC port to connect to')
    parser.add_argument('--backend-rpc-user', help='the username used to communicate with backend over JSON-RPC')
    parser.add_argument('--backend-rpc-password', help='the password used to communicate with backend over JSON-RPC')
    parser.add_argument('--backend-rpc-ssl', action='store_true', help='use SSL to connect to backend (default: false)')
    parser.add_argument('--backend-rpc-ssl-verify', action='store_true', help='verify SSL certificate of backend; disallow use of self‐signed certificates (default: false)')

    parser.add_argument('--blockchain-service-name', help='the blockchain service name to connect to')
    parser.add_argument('--blockchain-service-connect', help='the blockchain service server URL base to connect to, if not default')

    parser.add_argument('--rpc-host', help='the IP of the interface to bind to for providing JSON-RPC API access (0.0.0.0 for all interfaces)')
    parser.add_argument('--rpc-port', type=int, help='port on which to provide the {} JSON-RPC API'.format(config.XCP_CLIENT))
    parser.add_argument('--rpc-user', help='required username to use the {} JSON-RPC API (via HTTP basic auth)'.format(config.XCP_CLIENT))
    parser.add_argument('--rpc-password', help='required password (for rpc-user) to use the {} JSON-RPC API (via HTTP basic auth)'.format(config.XCP_CLIENT))
    parser.add_argument('--rpc-allow-cors', action='store_true', default=True, help='Allow ajax cross domain request')

    subparsers = parser.add_subparsers(dest='action', help='the action to be taken')

    parser_server = subparsers.add_parser('server', help='run the server')
    parser_server.add_argument('--force', action='store_true', help='skip backend check, version check, singleton check')

    parser_send = subparsers.add_parser('send', help='create and broadcast a *send* message')
    parser_send.add_argument('--source', required=True, help='the source address')
    parser_send.add_argument('--destination', required=True, help='the destination address')
    parser_send.add_argument('--quantity', required=True, help='the quantity of ASSET to send')
    parser_send.add_argument('--asset', required=True, help='the ASSET of which you would like to send QUANTITY')
    parser_send.add_argument('--fee', help='the exact {} fee to be paid to miners'.format(config.BTC))

    parser_order = subparsers.add_parser('order', help='create and broadcast an *order* message')
    parser_order.add_argument('--source', required=True, help='the source address')
    parser_order.add_argument('--get-quantity', required=True, help='the quantity of GET_ASSET that you would like to receive')
    parser_order.add_argument('--get-asset', required=True, help='the asset that you would like to buy')
    parser_order.add_argument('--give-quantity', required=True, help='the quantity of GIVE_ASSET that you are willing to give')
    parser_order.add_argument('--give-asset', required=True, help='the asset that you would like to sell')
    parser_order.add_argument('--expiration', type=int, required=True, help='the number of blocks for which the order should be valid')
    parser_order.add_argument('--fee-fraction-required', default=config.DEFAULT_FEE_FRACTION_REQUIRED, help='the miners’ fee required for an order to match this one, as a fraction of the {} to be bought'.format(config.BTC))
    parser_order_fees = parser_order.add_mutually_exclusive_group()
    parser_order_fees.add_argument('--fee-fraction-provided', default=config.DEFAULT_FEE_FRACTION_PROVIDED, help='the miners’ fee provided, as a fraction of the {} to be sold'.format(config.BTC))
    parser_order_fees.add_argument('--fee', help='the exact {} fee to be paid to miners'.format(config.BTC))

    parser_btcpay= subparsers.add_parser('{}pay'.format(config.BTC).lower(), help='create and broadcast a *{}pay* message, to settle an Order Match for which you owe {}'.format(config.BTC, config.BTC))
    parser_btcpay.add_argument('--source', required=True, help='the source address')
    parser_btcpay.add_argument('--order-match-id', required=True, help='the concatenation of the hashes of the two transactions which compose the order match')
    parser_btcpay.add_argument('--fee', help='the exact {} fee to be paid to miners'.format(config.BTC))

    parser_issuance = subparsers.add_parser('issuance', help='issue a new asset, issue more of an existing asset or transfer the ownership of an asset')
    parser_issuance.add_argument('--source', required=True, help='the source address')
    parser_issuance.add_argument('--transfer-destination', help='for transfer of ownership of asset issuance rights')
    parser_issuance.add_argument('--quantity', default=0, help='the quantity of ASSET to be issued')
    parser_issuance.add_argument('--asset', required=True, help='the name of the asset to be issued (if it’s available)')
    parser_issuance.add_argument('--divisible', action='store_true', help='whether or not the asset is divisible (must agree with previous issuances)')
    parser_issuance.add_argument('--callable', dest='callable_', action='store_true', help='whether or not the asset is callable (must agree with previous issuances)')
    parser_issuance.add_argument('--call-date', help='the date from which a callable asset may be called back (must agree with previous issuances)')
    parser_issuance.add_argument('--call-price', help='the price, in XCP per whole unit, at which a callable asset may be called back (must agree with previous issuances)')
    parser_issuance.add_argument('--description', type=str, required=True, help='a description of the asset (set to ‘LOCK’ to lock against further issuances with non‐zero quantitys)')
    parser_issuance.add_argument('--fee', help='the exact {} fee to be paid to miners'.format(config.BTC))

    parser_broadcast = subparsers.add_parser('broadcast', help='broadcast textual and numerical information to the network')
    parser_broadcast.add_argument('--source', required=True, help='the source address')
    parser_broadcast.add_argument('--text', type=str, required=True, help='the textual part of the broadcast (set to ‘LOCK’ to lock feed)')
    parser_broadcast.add_argument('--value', type=float, default=-1, help='numerical value of the broadcast')
    parser_broadcast.add_argument('--fee-fraction', default=0, help='the fraction of bets on this feed that go to its operator')
    parser_broadcast.add_argument('--fee', help='the exact {} fee to be paid to miners'.format(config.BTC))

    parser_bet = subparsers.add_parser('bet', help='offer to make a bet on the value of a feed')
    parser_bet.add_argument('--source', required=True, help='the source address')
    parser_bet.add_argument('--feed-address', required=True, help='the address which publishes the feed to bet on')
    parser_bet.add_argument('--bet-type', choices=list(util.BET_TYPE_NAME.values()), required=True, help='choices: {}'.format(list(util.BET_TYPE_NAME.values())))
    parser_bet.add_argument('--deadline', required=True, help='the date and time at which the bet should be decided/settled')
    parser_bet.add_argument('--wager', required=True, help='the quantity of XCP to wager')
    parser_bet.add_argument('--counterwager', required=True, help='the minimum quantity of XCP to be wagered by the user to bet against you, if he were to accept the whole thing')
    parser_bet.add_argument('--target-value', default=0.0, help='target value for Equal/NotEqual bet')
    parser_bet.add_argument('--leverage', type=int, default=5040, help='leverage, as a fraction of 5040')
    parser_bet.add_argument('--expiration', type=int, required=True, help='the number of blocks for which the bet should be valid')
    parser_bet.add_argument('--fee', help='the exact {} fee to be paid to miners'.format(config.BTC))

    parser_dividend = subparsers.add_parser('dividend', help='pay dividends to the holders of an asset (in proportion to their stake in it)')
    parser_dividend.add_argument('--source', required=True, help='the source address')
    parser_dividend.add_argument('--quantity-per-unit', required=True, help='the quantity of XCP to be paid per whole unit held of ASSET')
    parser_dividend.add_argument('--asset', required=True, help='the asset to which pay dividends')
    parser_dividend.add_argument('--dividend-asset', required=True, help='asset in which to pay the dividends')
    parser_dividend.add_argument('--fee', help='the exact {} fee to be paid to miners'.format(config.BTC))

    parser_burn = subparsers.add_parser('burn', help='destroy {} to earn XCP, during an initial period of time')
    parser_burn.add_argument('--source', required=True, help='the source address')
    parser_burn.add_argument('--quantity', required=True, help='quantity of {} to be destroyed'.format(config.BTC))
    parser_burn.add_argument('--fee', help='the exact {} fee to be paid to miners'.format(config.BTC))

    parser_cancel= subparsers.add_parser('cancel', help='cancel an open order or bet you created')
    parser_cancel.add_argument('--source', required=True, help='the source address')
    parser_cancel.add_argument('--offer-hash', required=True, help='the transaction hash of the order or bet')
    parser_cancel.add_argument('--fee', help='the exact {} fee to be paid to miners'.format(config.BTC))

    parser_callback = subparsers.add_parser('callback', help='callback a fraction of an asset')
    parser_callback.add_argument('--source', required=True, help='the source address')
    parser_callback.add_argument('--fraction', required=True, help='the fraction of ASSET to call back')
    parser_callback.add_argument('--asset', required=True, help='the asset to callback')
    parser_callback.add_argument('--fee', help='the exact {} fee to be paid to miners'.format(config.BTC))

    parser_rps = subparsers.add_parser('rps', help='open a rock-paper-scissors like game')
    parser_rps.add_argument('--source', required=True, help='the source address')
    parser_rps.add_argument('--wager', required=True, help='the quantity of XCP to wager')
    parser_rps.add_argument('--move', type=int, required=True, help='the selected move')
    parser_rps.add_argument('--possible-moves', type=int, required=True, help='the number of possible moves (odd number greater or equal than 3)')
    parser_rps.add_argument('--expiration', type=int, required=True, help='the number of blocks for which the bet should be valid')
    parser_rps.add_argument('--fee', help='the exact BTC fee to be paid to miners')

    parser_rpsresolve = subparsers.add_parser('rpsresolve', help='resolve a rock-paper-scissors like game')
    parser_rpsresolve.add_argument('--source', required=True, help='the source address')
    parser_rpsresolve.add_argument('--random', type=str, required=True, help='the random number used in the corresponding rps transaction')
    parser_rpsresolve.add_argument('--move', type=int, required=True, help='the selected move in the corresponding rps transaction')
    parser_rpsresolve.add_argument('--rps-match-id', required=True, help='the concatenation of the hashes of the two transactions which compose the rps match')
    parser_rpsresolve.add_argument('--fee', help='the exact BTC fee to be paid to miners')

    parser_publish = subparsers.add_parser('publish', help='publish arbitrary data in the blockchain')
    parser_publish.add_argument('--source', required=True, help='the source address')
    parser_publish.add_argument('--data-hex', required=True, help='the hex‐encoded data')
    parser_publish.add_argument('--fee', help='the exact {} fee to be paid to miners'.format(config.BTC))

    parser_address = subparsers.add_parser('balances', help='display the balances of a {} address'.format(config.XCP_NAME))
    parser_address.add_argument('address', help='the address you are interested in')

    parser_asset = subparsers.add_parser('asset', help='display the basic properties of a {} asset'.format(config.XCP_NAME))
    parser_asset.add_argument('asset', help='the asset you are interested in')

    parser_wallet = subparsers.add_parser('wallet', help='list the addresses in your backend wallet along with their balances in all {} assets'.format(config.XCP_NAME))

    parser_pending= subparsers.add_parser('pending', help='list pending order matches awaiting {}payment from you'.format(config.BTC))

    parser_reparse = subparsers.add_parser('reparse', help='reparse all transactions in the database')
    parser_reparse.add_argument('--force', action='store_true', help='skip backend check, version check, singleton check')

    parser_rollback = subparsers.add_parser('rollback', help='rollback database')
    parser_rollback.add_argument('block_index', type=int, help='the index of the last known good block')
    parser_rollback.add_argument('--force', action='store_true', help='skip backend check, version check, singleton check')

    parser_initialise = subparsers.add_parser('initialise', help='initialise database')
    parser_initialise.add_argument('--bitcoind-dir', required=True, help='Bitcoind data directory')
    parser_initialise.add_argument('--first-block-hash', help='first block hash to initialise')
    parser_initialise.add_argument('--last-block-hash', help='last block hash to initialise')

    parser_market = subparsers.add_parser('market', help='fill the screen with an always up-to-date summary of the {} market'.format(config.XCP_NAME) )
    parser_market.add_argument('--give-asset', help='only show orders offering to sell GIVE_ASSET')
    parser_market.add_argument('--get-asset', help='only show orders offering to buy GET_ASSET')

    args = parser.parse_args()

    # Convert.
    args.fee_per_kb = int(args.fee_per_kb * config.UNIT)
    args.regular_dust_size = int(args.regular_dust_size * config.UNIT)
    args.multisig_dust_size = int(args.multisig_dust_size * config.UNIT)
    args.op_return_value= int(args.op_return_value * config.UNIT)

    # Hack
    try: args.force
    except (NameError, AttributeError): args.force = None

    # Configuration
    set_options(data_dir=args.data_dir,
                backend_rpc_connect=args.backend_rpc_connect,
                backend_rpc_port=args.backend_rpc_port,
                backend_rpc_user=args.backend_rpc_user,
                backend_rpc_password=args.backend_rpc_password,
                backend_rpc_ssl=args.backend_rpc_ssl,
                backend_rpc_ssl_verify=args.backend_rpc_ssl_verify,
                blockchain_service_name=args.blockchain_service_name,
                blockchain_service_connect=args.blockchain_service_connect,
                rpc_host=args.rpc_host, rpc_port=args.rpc_port, rpc_user=args.rpc_user,
                rpc_password=args.rpc_password, rpc_allow_cors=args.rpc_allow_cors, 
                log_file=args.log_file, config_file=args.config_file,
                database_file=args.database_file, testnet=args.testnet,
                testcoin=args.testcoin, carefulness=args.carefulness,
                force=args.force)

    # Logging (to file and console).
    logger = logging.getLogger() #get root logger
    logger.setLevel(logging.DEBUG if args.verbose else logging.INFO)
    #Console logging
    console = logging.StreamHandler()
    console.setLevel(logging.DEBUG if args.verbose else logging.INFO)
    formatter = logging.Formatter('%(message)s')
    console.setFormatter(formatter)
    logger.addHandler(console)
    #File logging (rotated)
    max_log_size = 20 * 1024 * 1024 #max log size of 20 MB before rotation (make configurable later)
    if os.name == 'nt':
        fileh = util_windows.SanitizedRotatingFileHandler(config.LOG, maxBytes=max_log_size, backupCount=5)
    else:
        fileh = logging.handlers.RotatingFileHandler(config.LOG, maxBytes=max_log_size, backupCount=5)
    fileh.setLevel(logging.DEBUG if args.verbose else logging.INFO)
    formatter = logging.Formatter('%(asctime)s %(message)s', '%Y-%m-%d-T%H:%M:%S%z')
    fileh.setFormatter(formatter)
    logger.addHandler(fileh)
    #API requests logging (don't show on console in normal operation)
    requests_log = logging.getLogger("requests")
    requests_log.setLevel(logging.DEBUG if args.verbose else logging.WARNING)
    requests_log.propagate = False
    urllib3_log = logging.getLogger('urllib3')
    urllib3_log.setLevel(logging.DEBUG if args.verbose else logging.WARNING)
    urllib3_log.propagate = False


    # Database
    logging.info('Status: Connecting to database.')
    db = util.connect_to_db()

    # Version
    logging.info('Status: Running v{} of counterpartyd.'.format(config.VERSION_STRING, config.XCP_CLIENT))
    if not config.FORCE and args.action in ('server', 'reparse', 'rollback'):
        logging.info('Status: Checking version.')
        try:
            util.version_check(db)
        except exceptions.VersionUpdateRequiredError as e:
            traceback.print_exc(file=sys.stdout)
            sys.exit(config.EXITCODE_UPDATE_REQUIRED)

    # MESSAGE CREATION
    if args.action == 'send':
        if args.fee: args.fee = util.devise(db, args.fee, config.BTC, 'input')
        quantity = util.devise(db, args.quantity, args.asset, 'input')
        cli('create_send', {'source': args.source,
                            'destination': args.destination, 'asset':
                            args.asset, 'quantity': quantity, 'fee': args.fee,
                            'allow_unconfirmed_inputs': args.unconfirmed,
                            'encoding': args.encoding, 'fee_per_kb':
                            args.fee_per_kb, 'regular_dust_size':
                            args.regular_dust_size, 'multisig_dust_size':
                            args.multisig_dust_size, 'op_return_value':
                            args.op_return_value},
            args.unsigned)

    elif args.action == 'order':
        if args.fee: args.fee = util.devise(db, args.fee, config.BTC, 'input')
        fee_required, fee_fraction_provided = D(args.fee_fraction_required), D(args.fee_fraction_provided)
        give_quantity, get_quantity = D(args.give_quantity), D(args.get_quantity)

        # Fee argument is either fee_required or fee_provided, as necessary.
        if args.give_asset == config.BTC:
            fee_required = 0
            fee_fraction_provided = util.devise(db, fee_fraction_provided, 'fraction', 'input')
            fee_provided = round(D(fee_fraction_provided) * D(give_quantity) * D(config.UNIT))
            print('Fee provided: {} {}'.format(util.devise(db, fee_provided, config.BTC, 'output'), config.BTC))
        elif args.get_asset == config.BTC:
            fee_provided = 0
            fee_fraction_required = util.devise(db, args.fee_fraction_required, 'fraction', 'input')
            fee_required = round(D(fee_fraction_required) * D(get_quantity) * D(config.UNIT))
            print('Fee required: {} {}'.format(util.devise(db, fee_required, config.BTC, 'output'), config.BTC))
        else:
            fee_required = 0
            fee_provided = 0

        give_quantity = util.devise(db, give_quantity, args.give_asset, 'input')
        get_quantity = util.devise(db, get_quantity, args.get_asset, 'input')

        cli('create_order', {'source': args.source,
                             'give_asset': args.give_asset, 'give_quantity':
                             give_quantity, 'get_asset': args.get_asset,
                             'get_quantity': get_quantity, 'expiration':
                             args.expiration, 'fee_required': fee_required,
                             'fee_provided': fee_provided, 'fee': args.fee,
                             'allow_unconfirmed_inputs': args.unconfirmed,
                             'encoding': args.encoding, 'fee_per_kb':
                             args.fee_per_kb, 'regular_dust_size':
                             args.regular_dust_size, 'multisig_dust_size':
                             args.multisig_dust_size, 'op_return_value':
                             args.op_return_value},
           args.unsigned)

    elif args.action == '{}pay'.format(config.BTC).lower():
        if args.fee: args.fee = util.devise(db, args.fee, config.BTC, 'input')
        cli('create_btcpay', {'source': args.source,
                              'order_match_id': args.order_match_id, 'fee':
                              args.fee, 'allow_unconfirmed_inputs':
                              args.unconfirmed, 'encoding': args.encoding,
                              'fee_per_kb': args.fee_per_kb,
                              'regular_dust_size': args.regular_dust_size,
                              'multisig_dust_size': args.multisig_dust_size,
                              'op_return_value': args.op_return_value},
            args.unsigned)

    elif args.action == 'issuance':
        if args.fee: args.fee = util.devise(db, args.fee, config.BTC, 'input')
        quantity = util.devise(db, args.quantity, None, 'input',
                               divisible=args.divisible)
        if args.callable_:
            if not args.call_date:
                parser.error('must specify call date of callable asset', )
            if not args.call_price:
                parser.error('must specify call price of callable asset')
            call_date = calendar.timegm(dateutil.parser.parse(args.call_date).utctimetuple())
            call_price = float(args.call_price)
        else:
            call_date, call_price = 0, 0

        cli('create_issuance', {'source': args.source, 'asset': args.asset,
                                'quantity': quantity, 'divisible':
                                args.divisible, 'description':
                                args.description, 'callable_': args.callable_,
                                'call_date': call_date, 'call_price':
                                call_price, 'transfer_destination':
                                args.transfer_destination, 'fee': args.fee,
                                'allow_unconfirmed_inputs': args.unconfirmed,
                                'encoding': args.encoding, 'fee_per_kb':
                                args.fee_per_kb, 'regular_dust_size':
                                args.regular_dust_size, 'multisig_dust_size':
                                args.multisig_dust_size, 'op_return_value':
                                args.op_return_value},
           args.unsigned)

    elif args.action == 'broadcast':
        if args.fee: args.fee = util.devise(db, args.fee, config.BTC, 'input')
        value = util.devise(db, args.value, 'value', 'input')
        fee_fraction = util.devise(db, args.fee_fraction, 'fraction', 'input')

        cli('create_broadcast', {'source': args.source,
                                 'fee_fraction': fee_fraction, 'text':
                                 args.text, 'timestamp': int(time.time()),
                                 'value': value, 'fee': args.fee,
                                 'allow_unconfirmed_inputs': args.unconfirmed,
                                 'encoding': args.encoding, 'fee_per_kb':
                                 args.fee_per_kb, 'regular_dust_size':
                                 args.regular_dust_size, 'multisig_dust_size':
                                 args.multisig_dust_size, 'op_return_value':
                                 args.op_return_value},
           args.unsigned)

    elif args.action == 'bet':
        if args.fee: args.fee = util.devise(db, args.fee, config.BTC, 'input')
        deadline = calendar.timegm(dateutil.parser.parse(args.deadline).utctimetuple())
        wager = util.devise(db, args.wager, config.XCP, 'input')
        counterwager = util.devise(db, args.counterwager, config.XCP, 'input')
        target_value = util.devise(db, args.target_value, 'value', 'input')
        leverage = util.devise(db, args.leverage, 'leverage', 'input')

        cli('create_bet', {'source': args.source,
                           'feed_address': args.feed_address, 'bet_type':
                           util.BET_TYPE_ID [args.bet_type], 'deadline': deadline, 'wager_quantity': wager,
                           'counterwager_quantity': counterwager, 'expiration':
                           args.expiration, 'target_value': target_value,
                           'leverage': leverage, 'fee': args.fee,
                           'allow_unconfirmed_inputs': args.unconfirmed,
                           'encoding': args.encoding, 'fee_per_kb':
                           args.fee_per_kb, 'regular_dust_size':
                           args.regular_dust_size, 'multisig_dust_size':
                           args.multisig_dust_size, 'op_return_value':
                           args.op_return_value},
            args.unsigned)

    elif args.action == 'dividend':
        if args.fee: args.fee = util.devise(db, args.fee, config.BTC, 'input')
        quantity_per_unit = util.devise(db, args.quantity_per_unit, config.XCP, 'input')
        cli('create_dividend', {'source': args.source,
                                'quantity_per_unit': quantity_per_unit,
                                'asset': args.asset, 'dividend_asset':
                                args.dividend_asset, 'fee': args.fee,
                                'allow_unconfirmed_inputs': args.unconfirmed,
                                'encoding': args.encoding, 'fee_per_kb':
                                args.fee_per_kb, 'regular_dust_size':
                                args.regular_dust_size, 'multisig_dust_size':
                                args.multisig_dust_size, 'op_return_value':
                                args.op_return_value},
           args.unsigned)

    elif args.action == 'burn':
        if args.fee: args.fee = util.devise(db, args.fee, config.BTC, 'input')
        quantity = util.devise(db, args.quantity, config.BTC, 'input')
        cli('create_burn', {'source': args.source, 'quantity': quantity,
                            'fee': args.fee, 'allow_unconfirmed_inputs':
                            args.unconfirmed, 'encoding': args.encoding,
                            'fee_per_kb': args.fee_per_kb, 'regular_dust_size':
                            args.regular_dust_size, 'multisig_dust_size':
                            args.multisig_dust_size, 'op_return_value':
                            args.op_return_value},
        args.unsigned)

    elif args.action == 'cancel':
        if args.fee: args.fee = util.devise(db, args.fee, config.BTC, 'input')
        cli('create_cancel', {'source': args.source,
                              'offer_hash': args.offer_hash, 'fee': args.fee,
                              'allow_unconfirmed_inputs': args.unconfirmed,
                              'encoding': args.encoding, 'fee_per_kb':
                              args.fee_per_kb, 'regular_dust_size':
                              args.regular_dust_size, 'multisig_dust_size':
                              args.multisig_dust_size, 'op_return_value':
                              args.op_return_value},
        args.unsigned)

    elif args.action == 'callback':
        if args.fee: args.fee = util.devise(db, args.fee, config.BTC, 'input')
        cli('create_callback', {'source': args.source,
                                'fraction': util.devise(db, args.fraction, 'fraction', 'input'),
                                'asset': args.asset, 'fee': args.fee,
                                'allow_unconfirmed_inputs': args.unconfirmed,
                                'encoding': args.encoding, 'fee_per_kb':
                                args.fee_per_kb, 'regular_dust_size':
                                args.regular_dust_size, 'multisig_dust_size':
                                args.multisig_dust_size, 'op_return_value':
                                args.op_return_value},
           args.unsigned)

    elif args.action == 'rps':
        if args.fee: args.fee = util.devise(db, args.fee, 'BTC', 'input')
        wager = util.devise(db, args.wager, 'XCP', 'input')
        random, move_random_hash = generate_move_random_hash(args.move)
        print('random: {}'.format(random))
        print('move_random_hash: {}'.format(move_random_hash))
        cli('create_rps', {'source': args.source,
                           'possible_moves': args.possible_moves, 'wager': wager,
                           'move_random_hash': move_random_hash, 'expiration': args.expiration,
                           'fee': args.fee,'allow_unconfirmed_inputs': args.unconfirmed,
                           'encoding': args.encoding, 'fee_per_kb':
                           args.fee_per_kb, 'regular_dust_size':
                           args.regular_dust_size, 'multisig_dust_size':
                           args.multisig_dust_size, 'op_return_value':
                           args.op_return_value},
           args.unsigned)

    elif args.action == 'rpsresolve':
        if args.fee: args.fee = util.devise(db, args.fee, 'BTC', 'input')
        cli('create_rpsresolve', {'source': args.source,
                                'random': args.random, 'move': args.move,
                                'rps_match_id': args.rps_match_id, 'fee': args.fee,
                                'allow_unconfirmed_inputs': args.unconfirmed,
                                'encoding': args.encoding, 'fee_per_kb':
                                args.fee_per_kb, 'regular_dust_size':
                                args.regular_dust_size, 'multisig_dust_size':
                                args.multisig_dust_size, 'op_return_value':
                                args.op_return_value},
           args.unsigned)

    elif args.action == 'publish':
        if args.fee: args.fee = util.devise(db, args.fee, 'BTC', 'input')
        cli('create_publish', {'source': args.source,
                               'data_hex': args.data_hex, 'fee': args.fee,
                               'allow_unconfirmed_inputs': args.unconfirmed,
                               'encoding': args.encoding, 'fee_per_kb':
                               args.fee_per_kb, 'regular_dust_size':
                               args.regular_dust_size, 'multisig_dust_size':
                               args.multisig_dust_size, 'op_return_value':
                               args.op_return_value},
            args.unsigned)


    # VIEWING (temporary)
    elif args.action == 'balances':
        balances(args.address)

    elif args.action == 'asset':
        results = util.api('get_asset_info', {'assets': [args.asset]})
        if results:
            results = results[0]    # HACK
        else:
            print('Asset ‘{}’ not found.'.format(args.asset))
            exit(0)

        asset_id = util.asset_id(args.asset)
        divisible = results['divisible']
        locked = results['locked']
        supply = util.devise(db, results['supply'], args.asset, dest='output')
        call_date = util.isodt(results['call_date']) if results['call_date'] else results['call_date']
        call_price = str(results['call_price']) + ' XCP' if results['call_price'] else results['call_price']

        print('Asset Name:', args.asset)
        print('Asset ID:', asset_id)
        print('Divisible:', divisible)
        print('Locked:', locked)
        print('Supply:', supply)
        print('Issuer:', results['issuer'])
        print('Callable:', results['callable'])
        print('Call Date:', call_date)
        print('Call Price:', call_price)
        print('Description:', '‘' + results['description'] + '’')

        if args.asset != config.BTC:
            print('Shareholders:')
            balances = util.api('get_balances', {'filters': [('asset', '==', args.asset)]})
            print('\taddress, quantity, escrow')
            for holder in util.holders(db, args.asset):
                quantity = holder['address_quantity']
                if not quantity: continue
                quantity = util.devise(db, quantity, args.asset, 'output')
                if holder['escrow']: escrow = holder['escrow']
                else: escrow = 'None'
                print('\t' + str(holder['address']) + ',' + str(quantity) + ',' + escrow)


    elif args.action == 'wallet':
        total_table = PrettyTable(['Asset', 'Balance'])
        totals = {}

        print()
        for bunch in bitcoin.get_wallet():
            address, btc_balance = bunch[:2]
            address_data = get_address(db, address=address)
            balances = address_data['balances']
            table = PrettyTable(['Asset', 'Balance'])
            empty = True
            if btc_balance:
                table.add_row([config.BTC, btc_balance])  # BTC
                if config.BTC in totals.keys(): totals[config.BTC] += btc_balance
                else: totals[config.BTC] = btc_balance
                empty = False
            for balance in balances:
                asset = balance['asset']
                try:
                    balance = D(util.devise(db, balance['quantity'], balance['asset'], 'output'))
                except:
                    balance = None
                if balance:
                    if asset in totals.keys(): totals[asset] += balance
                    else: totals[asset] = balance
                    table.add_row([asset, balance])
                    empty = False
            if not empty:
                print(address)
                print(table.get_string())
                print()
        for asset in totals.keys():
            balance = totals[asset]
            total_table.add_row([asset, round(balance, 8)])
        print('TOTAL')
        print(total_table.get_string())
        print()

    elif args.action == 'pending':
        addresses = []
        for bunch in bitcoin.get_wallet():
            addresses.append(bunch[:2][0])
        filters = [
            ('tx0_address', 'IN', addresses),
            ('tx1_address', 'IN', addresses)
        ]
        awaiting_btcs = util.api('get_order_matches', {'filters': filters, 'filterop': 'OR', 'status': 'pending'})
        table = PrettyTable(['Matched Order ID', 'Time Left'])
        for order_match in awaiting_btcs:
            order_match = format_order_match(db, order_match)
            table.add_row(order_match)
        print(table)

    elif args.action == 'market':
        market(args.give_asset, args.get_asset)


    # PARSING
    elif args.action == 'reparse':
        if not config.FORCE:
            me = singleton.SingleInstance()

        blocks.reparse(db)

    elif args.action == 'rollback':
        if not config.FORCE:
            me = singleton.SingleInstance()

<<<<<<< HEAD
    elif args.action == 'initialise':
        blocks.initialise_transactions(db, bitcoind_dir=args.bitcoind_dir, 
                                           first_hash=args.first_block_hash, 
                                           last_hash=args.last_block_hash)

    elif args.action == 'server':
=======
        blocks.reparse(db, block_index=args.block_index)
>>>>>>> de0e741a

    elif args.action == 'server':
        if not config.FORCE:
            me = singleton.SingleInstance()

        api_status_poller = api.APIStatusPoller()
        api_status_poller.daemon = True
        api_status_poller.start()

        api_server = api.APIServer()
        api_server.daemon = True
        api_server.start()

        # Check blockchain explorer.
        if not config.FORCE:
            time_wait = 10
            num_tries = 10
            for i in range(1, num_tries + 1):
                try:
                    blockchain.check()
                except: # TODO
                    logging.warn("Blockchain backend (%s) not yet initialized. Waiting %i seconds and trying again (try %i of %i)..." % (
                        config.BLOCKCHAIN_SERVICE_NAME, time_wait, i, num_tries))
                    time.sleep(time_wait)
                else:
                    break
            else:
                raise Exception("Blockchain backend (%s) not initialized! Aborting startup after %i tries." % (
                    config.BLOCKCHAIN_SERVICE_NAME, num_tries))

        blocks.follow(db)

    else:
        parser.print_help()

# vim: tabstop=8 expandtab shiftwidth=4 softtabstop=4<|MERGE_RESOLUTION|>--- conflicted
+++ resolved
@@ -1101,16 +1101,10 @@
         if not config.FORCE:
             me = singleton.SingleInstance()
 
-<<<<<<< HEAD
     elif args.action == 'initialise':
         blocks.initialise_transactions(db, bitcoind_dir=args.bitcoind_dir, 
                                            first_hash=args.first_block_hash, 
                                            last_hash=args.last_block_hash)
-
-    elif args.action == 'server':
-=======
-        blocks.reparse(db, block_index=args.block_index)
->>>>>>> de0e741a
 
     elif args.action == 'server':
         if not config.FORCE:
