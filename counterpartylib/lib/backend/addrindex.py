--- conflicted
+++ resolved
@@ -89,28 +89,16 @@
     return list(responses)
 
 def extract_addresses(txhash_list):
-<<<<<<< HEAD
-    #Algorithm not very space efficient, but very time efficient, via maxing out RPC batching, and allowing RPC concurrency to be fully utilized
-    #tx_hashes_tx[<hash>] contains transaction object
-    #tx_hashes_addresses[<hash>] contains list of extracted addresses for that hash (and all inputs and outputs listed in _hashes)
-    #tx_inputs_hashes contains al txhashes for all transaction's inputs
-    
-    #logger.debug('Extract addresses, {} entries'.format(len(txhash_list)))
-=======
->>>>>>> 457e10be
     tx_hashes_tx = getrawtransaction_batch(txhash_list, verbose=True)
     tx_hashes_addresses = {}
     tx_inputs_hashes = set() #use set to avoid duplicates
     
     for tx_hash, tx in tx_hashes_tx.items():
-<<<<<<< HEAD
         if tx is None: #bogus tx
             tx_hashes_tx[tx_hash] = None
             tx_hashes_addresses[tx_hash] = set()
             continue
-        
-=======
->>>>>>> 457e10be
+
         tx_hashes_addresses[tx_hash] = set()
         for vout in tx['vout']:
             if 'addresses' in vout['scriptPubKey']:
@@ -134,22 +122,12 @@
     if unconfirmed_transactions_cache is None:
         raise Exception("Unconfirmed transactions cache is not initialized")
     return unconfirmed_transactions_cache.get(address, [])
-<<<<<<< HEAD
 
 def refresh_unconfirmed_transactions_cache(mempool_txhash_list):
     # NOTE: This operation can be very slow.
     global unconfirmed_transactions_cache
 
     unconfirmed_txes = {}
-    #mempool_txhash_list = getrawmempool()
-=======
-
-def refresh_unconfirmed_transactions_cache(mempool_txhash_list):
-    # NOTE: This operation can be very slow.
-    global unconfirmed_transactions_cache
-
-    unconfirmed_txes = {}
->>>>>>> 457e10be
     tx_hashes_addresses, tx_hashes_tx = extract_addresses(mempool_txhash_list)
     for tx_hash, addresses in tx_hashes_addresses.items():
         for address in addresses:
@@ -257,20 +235,11 @@
             if verbose:
                 result[tx_hash] = raw_transactions_cache[tx_hash]
             else:
-<<<<<<< HEAD
                 result[tx_hash] = raw_transactions_cache[tx_hash]['hex'] if raw_transactions_cache[tx_hash] is not None else None
-        except KeyError as e: #likely race condition
-            import hashlib
-            logger.warn("tx missing in rawtx cache: {} -- txhash_list size: {}, hash: {} / raw_transactions_cache size: {} / # rpc_batch calls: {} / txhash in noncached_txhashes: {} / txhash in txhash_list: {} -- list {}".format(
-                e, len(txhash_list), hashlib.md5(json.dumps(txhash_list).encode()).hexdigest(), len(raw_transactions_cache), len(payload),
-                tx_hash in noncached_txhashes, tx_hash in txhash_list, list(set(txhash_list).difference(set(noncached_txhashes))) ))
-=======
-                result[tx_hash] = raw_transactions_cache[tx_hash]['hex']
-        except KeyError: #shows up most likely due to finickyness with addrindex not always returning results that we need...
+        except KeyError as e: #shows up most likely due to finickyness with addrindex not always returning results that we need...
             logger.debug("tx missing in rawtx cache: {} -- txhash_list size: {}, hash: {} / raw_transactions_cache size: {} / # rpc_batch calls: {} / txhash in noncached_txhashes: {} / txhash in txhash_list: {} -- list {}".format(
                 e, len(txhash_list), hashlib.md5(json.dumps(list(txhash_list)).encode()).hexdigest(), len(raw_transactions_cache), len(payload),
                 tx_hash in noncached_txhashes, tx_hash in txhash_list, list(txhash_list.difference(noncached_txhashes)) ))
->>>>>>> 457e10be
             if not _recursing: #try again
                 r = getrawtransaction_batch([tx_hash], verbose=verbose, _recursing=True)
                 result[tx_hash] = r[tx_hash]
