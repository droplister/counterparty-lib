--- conflicted
+++ resolved
@@ -1,9 +1,5 @@
 {
-<<<<<<< HEAD
-	"minimum_client_version": 6.0,
-=======
 	"minimum_client_version": 6.1,
->>>>>>> 8d118b19
 	"protocol_changes": [
 		{
 			"block_index": 285306,
