#! /usr/bin/python3

"""Callback a callable asset."""

import struct
import decimal
D = decimal.Decimal

from . import (util, config, exceptions, bitcoin, util)

FORMAT = '>dQ'
LENGTH = 8 + 8
ID = 21


def validate (db, source, fraction, asset, block_time, block_index):
    problems = []

    if fraction > 1:
        problems.append('fraction greater than one')
    elif fraction <= 0:
        problems.append('non‐positive fraction')

    issuances = util.get_issuances(db, status='valid', asset=asset)
    if not issuances:
        problems.append('no such asset, {}.'.format(asset))
        return None, None, None, problems
    else:
        last_issuance = issuances[-1]

        if last_issuance['issuer'] != source:
            problems.append('not asset owner')
            return None, None, None, problems

        if not last_issuance['callable']:
            problems.append('uncallable asset')
            return None, None, None, problems
        elif last_issuance['call_date'] > block_time: problems.append('before call date')

        call_price = round(last_issuance['call_price'], 6)  # TODO: arbitrary
        divisible = last_issuance['divisible']

    if not divisible:   # Pay per output unit.
        call_price *= config.UNIT

    # Calculate callback quantities.
    holders = util.get_holders(db, asset)
    outputs = []
<<<<<<< HEAD
    balances = util.get_balances(db, asset=asset)
    for balance in balances:
        address, address_amount = balance['address'], balance['amount']
        if address == source or address_amount == 0: continue
        callback_amount = int(address_amount * fraction)   # Round down.
        fraction_actual = callback_amount / address_amount
        outputs.append({'address': address, 'callback_amount': callback_amount, 'fraction_actual': fraction_actual})

    callback_total = sum([output['callback_amount'] for output in outputs])
=======
    for holder in holders:
        if holder['escrow']: continue   # Can’t callback escrowed funds directly.

        address = holder['address']
        address_quantity = holder['address_quantity']
        if address == source or address_quantity == 0: continue
        callback_quantity = int(address_quantity * fraction)   # Round down.
        fraction_actual = callback_quantity / address_quantity
        outputs.append({'address': address, 'address_quantity': address_quantity, 'callback_quantity': callback_quantity, 'fraction_actual': fraction_actual})

    callback_total = sum([output['callback_quantity'] for output in outputs])
>>>>>>> 1a047ff7
    if not callback_total: problems.append('nothing called back')

    balances = util.get_balances(db, address=source, asset='XCP')
    if not balances or balances[0]['quantity'] < (call_price * callback_total):
        problems.append('insufficient funds')

    return call_price, callback_total, outputs, problems

def compose (db, source, fraction, asset):
    call_price, callback_total, outputs, problems = validate(db, source, fraction, asset, util.last_block(db)['block_time'], util.last_block(db)['block_index'])
    if problems: raise exceptions.CallbackError(problems)
    print('Total quantity to be called back:', util.devise(db, callback_total, asset, 'output'), asset)

    asset_id = util.get_asset_id(asset)
    data = config.PREFIX + struct.pack(config.TXTYPE_FORMAT, ID)
    data += struct.pack(FORMAT, fraction, asset_id)
    return (source, [], config.MIN_FEE, data)

def parse (db, tx, message):
    callback_parse_cursor = db.cursor()

    # Unpack message.
    try:
        assert len(message) == LENGTH
        fraction, asset_id = struct.unpack(FORMAT, message)
        asset = util.get_asset_name(asset_id)
        status = 'valid'
    except (AssertionError, struct.error) as e:
        fraction, asset = None, None
        status = 'invalid: could not unpack'

    if status == 'valid':
        call_price, callback_total, outputs, problems = validate(db, tx['source'], fraction, asset, tx['block_time'], tx['block_index'])
        if problems: status = 'invalid: ' + '; '.join(problems)

    if status == 'valid':
        # Issuer.
        assert call_price * callback_total == int(call_price * callback_total)
        util.debit(db, tx['block_index'], tx['source'], 'XCP', int(call_price * callback_total))
        util.credit(db, tx['block_index'], tx['source'], asset, callback_total)

        # Holders.
        for output in outputs:
            assert call_price * output['callback_quantity'] == int(call_price * output['callback_quantity'])
            util.debit(db, tx['block_index'], output['address'], asset, output['callback_quantity'])
            util.credit(db, tx['block_index'], output['address'], 'XCP', int(call_price * output['callback_quantity']))

    # Add parsed transaction to message-type–specific table.
    bindings = {
        'tx_index': tx['tx_index'],
        'tx_hash': tx['tx_hash'],
        'block_index': tx['block_index'],
        'source': tx['source'],
        'fraction': fraction,
        'asset': asset,
        'status': status,
    }
    sql='insert into callbacks values(:tx_index, :tx_hash, :block_index, :source, :fraction, :asset, :status)'
    callback_parse_cursor.execute(sql, bindings)

    callback_parse_cursor.close()

# vim: tabstop=8 expandtab shiftwidth=4 softtabstop=4<|MERGE_RESOLUTION|>--- conflicted
+++ resolved
@@ -46,17 +46,6 @@
     # Calculate callback quantities.
     holders = util.get_holders(db, asset)
     outputs = []
-<<<<<<< HEAD
-    balances = util.get_balances(db, asset=asset)
-    for balance in balances:
-        address, address_amount = balance['address'], balance['amount']
-        if address == source or address_amount == 0: continue
-        callback_amount = int(address_amount * fraction)   # Round down.
-        fraction_actual = callback_amount / address_amount
-        outputs.append({'address': address, 'callback_amount': callback_amount, 'fraction_actual': fraction_actual})
-
-    callback_total = sum([output['callback_amount'] for output in outputs])
-=======
     for holder in holders:
         if holder['escrow']: continue   # Can’t callback escrowed funds directly.
 
@@ -68,7 +57,6 @@
         outputs.append({'address': address, 'address_quantity': address_quantity, 'callback_quantity': callback_quantity, 'fraction_actual': fraction_actual})
 
     callback_total = sum([output['callback_quantity'] for output in outputs])
->>>>>>> 1a047ff7
     if not callback_total: problems.append('nothing called back')
 
     balances = util.get_balances(db, address=source, asset='XCP')
