#! /usr/bin/python3

"""Burn BTC to earn XCP during a special period of time."""

import struct
import decimal
D = decimal.Decimal
import logging

from . import (util, config, exceptions, bitcoin, util)

FORMAT = '>11s'
ID = 60
LENGTH = 11

<<<<<<< HEAD
def validate (db, source, destination, quantity, overburn=False):
    problems = []

    # Check destination address.
    if destination != config.UNSPENDABLE:
        problems.append('wrong destination address')

=======
def create (db, source, quantity, test=False, overburn=False, unsigned=False):
>>>>>>> c198de4e
    # Try to make sure that the burned funds won't go to waste.
    block_count = bitcoin.rpc('getblockcount', [])
    if block_count < config.BURN_START:
        problems.append('too early')
    elif block_count > config.BURN_END:
        problems.append('too late')

    return problems

def create (db, source, quantity, test=False, overburn=False):
    destination = config.UNSPENDABLE
    problems = validate(db, source, destination, quantity, overburn)
    if problems: raise exceptions.BurnError(problems)

    # Check that a maximum of 1 BTC total is burned per address.
    burns = util.get_burns(db, address=source, validity='Valid')
    already_burned = sum([burn['burned'] for burn in burns])
    if quantity > (1 * config.UNIT - already_burned) and not overburn:
<<<<<<< HEAD
        raise exceptions.BurnError('1 BTC may be burned per address')

    return bitcoin.transaction(source, destination, quantity, config.MIN_FEE, None, test)
=======
        raise exceptions.UselessError('A maximum of 1 BTC may be burned per address.')
        
    return bitcoin.transaction(source, config.UNSPENDABLE, quantity, config.MIN_FEE, None, test=test, unsigned=unsigned)
>>>>>>> c198de4e

def parse (db, tx, message=None):
    burn_parse_cursor = db.cursor()
    validity = 'Valid'

    if validity == 'Valid':
        problems = validate(db, tx['source'], tx['destination'], tx['btc_amount'], overburn=False)
        if problems: validity = 'Invalid: ' + ';'.join(problems)

        if tx['btc_amount'] != None:
            sent = tx['btc_amount']
        else:
            sent = 0

    if validity == 'Valid':
        # Calculate quantity of XPC earned. (Maximum 1 BTC in total, ever.)
        burns = util.get_burns(db, validity='Valid', address=tx['source'])
        already_burned = sum([burn['burned'] for burn in burns])
        ONE_BTC = 1 * config.UNIT
        max_burn = ONE_BTC - already_burned
        if sent > max_burn: burned = max_burn   # Exceeded maximum burn; earn what you can.
        else: burned = sent

        total_time = D(config.BURN_END - config.BURN_START)
        partial_time = D(config.BURN_END - tx['block_index'])
        multiplier = 1000 * (1 + D(.5) * (partial_time / total_time))
        earned = round(burned * multiplier)

        # Credit source address with earned XCP.
        util.credit(db, tx['source'], 'XCP', earned)

        # Log.
        logging.info('Burn: {} burned {} BTC for {} XCP ({})'.format(tx['source'], util.devise(db, burned, 'BTC', 'output'), util.devise(db, earned, 'XCP', 'output'), util.short(tx['tx_hash'])))

    # Add parsed transaction to message-type–specific table.
    # TODO: store sent in table
    element_data = {
        'tx_index': tx['tx_index'],
        'tx_hash': tx['tx_hash'],
        'block_index': tx['block_index'],
        'address': tx['source'],
        'burned': burned,
        'earned': earned,
        'validity': validity,
    }
    burn_parse_cursor.execute(*util.get_insert_sql('burns', element_data))
    config.zeromq_publisher.push_to_subscribers('new_burn', element_data)

    burn_parse_cursor.close()

# vim: tabstop=8 expandtab shiftwidth=4 softtabstop=4<|MERGE_RESOLUTION|>--- conflicted
+++ resolved
@@ -13,7 +13,6 @@
 ID = 60
 LENGTH = 11
 
-<<<<<<< HEAD
 def validate (db, source, destination, quantity, overburn=False):
     problems = []
 
@@ -21,9 +20,6 @@
     if destination != config.UNSPENDABLE:
         problems.append('wrong destination address')
 
-=======
-def create (db, source, quantity, test=False, overburn=False, unsigned=False):
->>>>>>> c198de4e
     # Try to make sure that the burned funds won't go to waste.
     block_count = bitcoin.rpc('getblockcount', [])
     if block_count < config.BURN_START:
@@ -33,7 +29,7 @@
 
     return problems
 
-def create (db, source, quantity, test=False, overburn=False):
+def create (db, source, quantity, test=False, overburn=False, unsigned=False):
     destination = config.UNSPENDABLE
     problems = validate(db, source, destination, quantity, overburn)
     if problems: raise exceptions.BurnError(problems)
@@ -42,15 +38,9 @@
     burns = util.get_burns(db, address=source, validity='Valid')
     already_burned = sum([burn['burned'] for burn in burns])
     if quantity > (1 * config.UNIT - already_burned) and not overburn:
-<<<<<<< HEAD
         raise exceptions.BurnError('1 BTC may be burned per address')
 
-    return bitcoin.transaction(source, destination, quantity, config.MIN_FEE, None, test)
-=======
-        raise exceptions.UselessError('A maximum of 1 BTC may be burned per address.')
-        
-    return bitcoin.transaction(source, config.UNSPENDABLE, quantity, config.MIN_FEE, None, test=test, unsigned=unsigned)
->>>>>>> c198de4e
+    return bitcoin.transaction(source, destination, quantity, config.MIN_FEE, None, test=test, unsigned=unsigned)
 
 def parse (db, tx, message=None):
     burn_parse_cursor = db.cursor()
