#! /usr/bin/python3

import struct
import decimal
D = decimal.Decimal
import logging

from . import (util, config, exceptions, bitcoin, util)

FORMAT = '>QQQQHQ'
ID = 10
LENGTH = 8 + 8 + 8 + 8 + 2 + 8

<<<<<<< HEAD
def validate (db, source, give_asset, give_amount, get_asset, get_amount, expiration):
    problems = []
=======
def create (db, source, give_asset, give_amount, get_asset, get_amount, expiration, fee_required, fee_provided, test=False, unsigned=False):
>>>>>>> c198de4e

    balances = util.get_balances(db, address=source, asset=give_asset)
    if give_asset != 'BTC' and (not balances or balances[0]['amount'] < give_amount):
        problems.append('insufficient funds')
    if give_asset == get_asset:
        problems.append('trading an asset for itself')
    if not give_amount or not get_amount:
        problems.append('zero give or zero get')
    if give_asset not in ('BTC', 'XCP') and not util.get_issuances(db, validity='Valid', asset=give_asset):
        problems.append('no such asset to give, {}.'.format(give_asset))
    if get_asset not in ('BTC', 'XCP') and not util.get_issuances(db, validity='Valid', asset=get_asset):
        problems.append('no such asset to get, {}.'.format(get_asset))

    return problems

def create (db, source, give_asset, give_amount, get_asset, get_amount, expiration, fee_required, fee_provided, test=False):
    problems = validate(db, source, give_asset, give_amount, get_asset, get_amount, expiration)
    if problems: raise exceptions.OrderError(problems)

    give_id = util.get_asset_id(give_asset)
    get_id = util.get_asset_id(get_asset)
    data = config.PREFIX + struct.pack(config.TXTYPE_FORMAT, ID)
    data += struct.pack(FORMAT, give_id, give_amount, get_id, get_amount,
                        expiration, fee_required)
    return bitcoin.transaction(source, None, None, fee_provided, data, test=test, unsigned=unsigned)

def parse (db, tx, message):
    order_parse_cursor = db.cursor()

    # Unpack message.
    try:
        give_id, give_amount, get_id, get_amount, expiration, fee_required = struct.unpack(FORMAT, message)
        give_asset = util.get_asset_name(give_id)
        get_asset = util.get_asset_name(get_id)
        validity = 'Valid'
    except Exception:
        give_asset, give_amount, get_asset, get_amount, expiration, fee_required = None, None, None, None, None, None
        validity = 'Invalid: could not unpack'

    # For SQLite3
    give_amount = min(give_amount, config.MAX_INT)
    get_amount = min(get_amount, config.MAX_INT)
    expiration = min(expiration, config.MAX_INT)
    fee_required = min(fee_required, config.MAX_INT)

    if validity == 'Valid':
        problems = validate(db, tx['source'], give_asset, give_amount, get_asset, get_amount, expiration)
        if problems: validity = 'Invalid: ' + ';'.join(problems)

    if validity == 'Valid':
        price = D(get_amount) / D(give_amount)
        if give_asset != 'BTC':  # No need (or way) to debit BTC.
            util.debit(db, tx['source'], give_asset, give_amount)
    else:
        price = 0

    # Add parsed transaction to message-type–specific table.
    element_data = {
        'tx_index': tx['tx_index'],
        'tx_hash': tx['tx_hash'],
        'block_index': tx['block_index'],
        'source': tx['source'],
        'give_asset': give_asset,
        'give_amount': give_amount,
        'give_remaining': give_amount,
        'get_asset': get_asset,
        'get_amount': get_amount,
        'price': float(price),
        'expiration': expiration,
        'fee_required': fee_required,
        'fee_provided': tx['fee'],
        'validity': validity,
    }
    order_parse_cursor.execute(*util.get_insert_sql('orders', element_data))
    config.zeromq_publisher.push_to_subscribers('new_order', element_data)

    if validity == 'Valid':

        give_amount = util.devise(db, give_amount, give_asset, 'output')
        get_amount = util.devise(db, get_amount, get_asset, 'output')

        if give_asset == 'BTC':
            fee_text = 'with a provided fee of ' + str(tx['fee'] / config.UNIT) + ' BTC '
        elif get_asset == 'BTC':
            fee_text = 'with a required fee of ' + str(fee_required / config.UNIT) + ' BTC '
        else:
            fee_text = ''
        display_price = util.devise(db, D(get_amount) / D(give_amount), 'price', dest='output')
        logging.info('Order: sell {} {} for {} {} at {} {}/{} in {} blocks {}({})'.format(give_amount, give_asset, get_amount, get_asset, display_price, get_asset, give_asset, expiration, fee_text, util.short(tx['tx_hash'])))
        match(db, tx)

    order_parse_cursor.close()

def match (db, tx):

    order_match_cursor = db.cursor()

    # Get order in question.
    order_match_cursor.execute('''SELECT * FROM orders\
                      WHERE tx_index=?''', (tx['tx_index'],))
    tx1 = order_match_cursor.fetchall()[0]

    order_match_cursor.execute('''SELECT * FROM orders \
                      WHERE (give_asset=? AND get_asset=? AND validity=?) \
                      ORDER BY price ASC, tx_index''',
                   (tx1['get_asset'], tx1['give_asset'], 'Valid'))
    give_remaining = tx1['give_remaining']
    order_matches = order_match_cursor.fetchall()
    for tx0 in order_matches:

        # Check whether fee conditions are satisfied.
        if tx1['get_asset'] == 'BTC' and tx0['fee_provided'] < tx1['fee_required']: continue
        elif tx1['give_asset'] == 'BTC' and tx1['fee_provided'] < tx0['fee_required']: continue

        # Make sure that that both orders still have funds remaining [to be sold].
        if tx0['give_remaining'] <= 0 or give_remaining <= 0: continue

        # If the prices agree, make the trade. The found order sets the price,
        # and they trade as much as they can.
        if tx0['price'] <= round(1 / tx1['price']):
            forward_amount = round(min(D(tx0['give_remaining']), give_remaining / D(tx0['price'])))
            if not forward_amount: continue
            backward_amount = round(forward_amount * tx0['price'])

            forward_asset, backward_asset = tx1['get_asset'], tx1['give_asset']
            order_match_id = tx0['tx_hash'] + tx1['tx_hash']

            # This can't be gotten rid of!
            forward_print = D(util.devise(db, forward_amount, forward_asset, 'output'))
            backward_print = D(util.devise(db, backward_amount, backward_asset, 'output'))

            logging.info('Order Match: {} {} for {} {} at {} {}/{} ({})'.format(forward_print, forward_asset, backward_print, backward_asset, util.devise(db, tx0['price'], 'price', 'output'), backward_asset, forward_asset, util.short(order_match_id)))

            if 'BTC' in (tx1['give_asset'], tx1['get_asset']):
                validity = 'Valid: awaiting BTC payment'
            else:
                validity = 'Valid'
                # Credit.
                util.credit(db, tx1['source'], tx1['get_asset'],
                                    forward_amount)
                util.credit(db, tx0['source'], tx0['get_asset'],
                                    backward_amount)

            # Debit the order, even if it involves giving bitcoins, and so one
            # can't debit the sending account.
            give_remaining = round(give_remaining - backward_amount)

            # Update give_remaining.
            order_match_cursor.execute('''UPDATE orders \
                              SET give_remaining=? \
                              WHERE tx_hash=?''',
                          (tx0['give_remaining'] - forward_amount,
                           tx0['tx_hash']))
            order_match_cursor.execute('''UPDATE orders \
                              SET give_remaining=? \
                              WHERE tx_hash=?''',
                          (give_remaining,
                           tx1['tx_hash']))

            # Record order match.
            element_data = {
                'tx0_index': tx0['tx_index'],
                'tx0_hash': tx0['tx_hash'],
                'tx0_address': tx0['source'],
                'tx1_index': tx1['tx_index'],
                'tx1_hash': tx1['tx_hash'],
                'tx1_address': tx1['source'],
                'forward_asset': forward_asset,
                'forward_amount': forward_amount,
                'backward_asset': backward_asset, 
                'backward_amount': backward_amount,
                'tx0_block_index': tx0['block_index'],
                'tx1_block_index': tx1['block_index'],
                'tx0_expiration': tx0['expiration'],
                'tx1_expiration': tx1['expiration'],
                'validity': validity,
            }
            order_match_cursor.execute(*util.get_insert_sql('order_matches', element_data))
            config.zeromq_publisher.push_to_subscribers('new_order_match', element_data)
    order_match_cursor.close()

def expire (db, block_index):
    order_expire_cursor = db.cursor()
    # Expire orders and give refunds for the amount give_remaining (if non-zero; if not BTC).
    order_expire_cursor.execute('''SELECT * FROM orders''')
    for order in order_expire_cursor.fetchall():
        if order['validity'] == 'Valid' and util.get_time_left(order, block_index=block_index) < 0:
            order_expire_cursor.execute('''UPDATE orders SET validity=? WHERE tx_hash=?''', ('Invalid: expired', order['tx_hash']))
            if order['give_asset'] != 'BTC':    # Can't credit BTC.
                util.credit(db, order['source'], order['give_asset'], order['give_remaining'])
            logging.info('Expired order: {}'.format(util.short(order['tx_hash'])))

    # Expire order_matches for BTC with no BTC.
    order_expire_cursor.execute('''SELECT * FROM order_matches''')
    order_matches = order_expire_cursor.fetchall()
    for order_match in order_matches:
        if order_match['validity'] == 'Valid: awaiting BTC payment' and util.get_order_match_time_left(order_match, block_index=block_index) < 0:
            order_expire_cursor.execute('''UPDATE order_matches SET validity=? WHERE (tx0_hash=? AND tx1_hash=?)''', ('Invalid: expired awaiting BTC payment', order_match['tx0_hash'], order_match['tx1_hash']))
            if order_match['forward_asset'] == 'BTC':
                util.credit(db, order_match['tx1_address'],
                                    order_match['backward_asset'],
                                    order_match['backward_amount'])
            elif order_match['backward_asset'] == 'BTC':
                util.credit(db, order_match['tx0_address'],
                                    order_match['forward_asset'],
                                    order_match['forward_amount'])
            logging.info('Expired Order Match awaiting BTC payment: {}'.format(util.short(order_match['tx0_hash'] + order_match['tx1_hash'])))

    order_expire_cursor.close()

# vim: tabstop=8 expandtab shiftwidth=4 softtabstop=4<|MERGE_RESOLUTION|>--- conflicted
+++ resolved
@@ -11,12 +11,8 @@
 ID = 10
 LENGTH = 8 + 8 + 8 + 8 + 2 + 8
 
-<<<<<<< HEAD
 def validate (db, source, give_asset, give_amount, get_asset, get_amount, expiration):
     problems = []
-=======
-def create (db, source, give_asset, give_amount, get_asset, get_amount, expiration, fee_required, fee_provided, test=False, unsigned=False):
->>>>>>> c198de4e
 
     balances = util.get_balances(db, address=source, asset=give_asset)
     if give_asset != 'BTC' and (not balances or balances[0]['amount'] < give_amount):
@@ -32,7 +28,7 @@
 
     return problems
 
-def create (db, source, give_asset, give_amount, get_asset, get_amount, expiration, fee_required, fee_provided, test=False):
+def create (db, source, give_asset, give_amount, get_asset, get_amount, expiration, fee_required, fee_provided, test=False, unsigned=False):
     problems = validate(db, source, give_asset, give_amount, get_asset, get_amount, expiration)
     if problems: raise exceptions.OrderError(problems)
 
