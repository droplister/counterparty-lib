--- conflicted
+++ resolved
@@ -905,7 +905,6 @@
 
 ### Multi‐signature Addresses ###
 
-<<<<<<< HEAD
 ### Backend RPC ###
 
 bitcoin_rpc_session = None
@@ -979,7 +978,7 @@
         raise exceptions.BitcoindError('{}'.format(response_json['error']))
 
 ### Backend RPC ###
-=======
+
 ### Protocol Changes ###
 def asset_names_v2(block_index):
     if config.TESTNET:
@@ -990,6 +989,5 @@
     elif False:
         return True
     return False
->>>>>>> 8dce3be1
 
 # vim: tabstop=8 expandtab shiftwidth=4 softtabstop=4