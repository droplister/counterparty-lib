import time
import decimal
import sys
import json
import logging
import apsw
import collections
import inspect
import requests
from datetime import datetime
from dateutil.tz import tzlocal
from operator import itemgetter
import fractions
import warnings
import binascii
import hashlib
import sha3
from functools import lru_cache
import getpass

from . import (config, exceptions)

D = decimal.Decimal
b26_digits = 'ABCDEFGHIJKLMNOPQRSTUVWXYZ'
b58_digits = '123456789ABCDEFGHJKLMNPQRSTUVWXYZabcdefghijkmnopqrstuvwxyz'

dhash = lambda x: hashlib.sha256(hashlib.sha256(x).digest()).digest()

json_print = lambda x: print(json.dumps(x, sort_keys=True, indent=4))

# Obsolete in Python 3.4, with enum module.
BET_TYPE_NAME = {0: 'BullCFD', 1: 'BearCFD', 2: 'Equal', 3: 'NotEqual'}
BET_TYPE_ID = {'BullCFD': 0, 'BearCFD': 1, 'Equal': 2, 'NotEqual': 3}

BLOCK_LEDGER = []
# inelegant but easy and fast cache
MEMPOOL = []

# TODO: This doesn’t timeout properly. (If server hangs, then unhangs, no result.)
def api (method, params):
    headers = {'content-type': 'application/json'}
    payload = {
        "method": method,
        "params": params,
        "jsonrpc": "2.0",
        "id": 0,
    }
    response = requests.post(config.RPC, data=json.dumps(payload), headers=headers)
    if response == None:
        raise exceptions.RPCError('Cannot communicate with {} server.'.format(config.XCP_CLIENT))
    elif response.status_code != 200:
        if response.status_code == 500:
            raise exceptions.RPCError('Malformed API call.')
        else:
            raise exceptions.RPCError(str(response.status_code) + ' ' + response.reason)

    response_json = response.json()
    if 'error' not in response_json.keys() or response_json['error'] == None:
        try:
            return response_json['result']
        except KeyError:
            raise exceptions.RPCError(response_json)
    else:
        raise exceptions.RPCError('{}'.format(response_json['error']))

def price (numerator, denominator, block_index):
    if block_index >= 294500 or config.TESTNET: # Protocol change.
        return fractions.Fraction(numerator, denominator)
    else:
        numerator = D(numerator)
        denominator = D(denominator)
        return D(numerator / denominator)

def log (db, command, category, bindings):
    cursor = db.cursor()

    for element in bindings.keys():
        try:
            str(bindings[element])
        except Exception:
            bindings[element] = '<Error>'

    # Slow?!
    def output (quantity, asset):
        try:
            if asset not in ('fraction', 'leverage'):
                return str(devise(db, quantity, asset, 'output')) + ' ' + asset
            else:
                return str(devise(db, quantity, asset, 'output'))
        except exceptions.AssetError:
            return '<AssetError>'
        except decimal.DivisionByZero:
            return '<DivisionByZero>'
        except TypeError:
            return '<None>'

    if command == 'update':
        if category == 'order':
            logging.debug('Database: set status of order {} to {}.'.format(bindings['tx_hash'], bindings['status']))
        elif category == 'bet':
            logging.debug('Database: set status of bet {} to {}.'.format(bindings['tx_hash'], bindings['status']))
        elif category == 'order_matches':
            logging.debug('Database: set status of order_match {} to {}.'.format(bindings['order_match_id'], bindings['status']))
        elif category == 'bet_matches':
            logging.debug('Database: set status of bet_match {} to {}.'.format(bindings['bet_match_id'], bindings['status']))
        # TODO: elif category == 'balances':
            # logging.debug('Database: set balance of {} in {} to {}.'.format(bindings['address'], bindings['asset'], output(bindings['quantity'], bindings['asset']).split(' ')[0]))

    elif command == 'insert':

        if category == 'credits':
            logging.debug('Credit: {} to {} #{}# <{}>'.format(output(bindings['quantity'], bindings['asset']), bindings['address'], bindings['action'], bindings['event']))

        elif category == 'debits':
            logging.debug('Debit: {} from {} #{}# <{}>'.format(output(bindings['quantity'], bindings['asset']), bindings['address'], bindings['action'], bindings['event']))

        elif category == 'sends':
            logging.info('Send: {} from {} to {} ({}) [{}]'.format(output(bindings['quantity'], bindings['asset']), bindings['source'], bindings['destination'], bindings['tx_hash'], bindings['status']))

        elif category == 'orders':
            logging.info('Order: {} ordered {} for {} in {} blocks, with a provided fee of {} {} and a required fee of {} {} ({}) [{}]'.format(bindings['source'], output(bindings['give_quantity'], bindings['give_asset']), output(bindings['get_quantity'], bindings['get_asset']), bindings['expiration'], bindings['fee_provided'] / config.UNIT, config.BTC, bindings['fee_required'] / config.UNIT, config.BTC, bindings['tx_hash'], bindings['status']))

        elif category == 'order_matches':
            logging.info('Order Match: {} for {} ({}) [{}]'.format(output(bindings['forward_quantity'], bindings['forward_asset']), output(bindings['backward_quantity'], bindings['backward_asset']), bindings['id'], bindings['status']))

        elif category == 'btcpays':
            logging.info('{} Payment: {} paid {} to {} for order match {} ({}) [{}]'.format(config.BTC, bindings['source'], output(bindings['btc_amount'], config.BTC), bindings['destination'], bindings['order_match_id'], bindings['tx_hash'], bindings['status']))

        elif category == 'issuances':
            if bindings['transfer']:
                logging.info('Issuance: {} transfered asset {} to {} ({}) [{}]'.format(bindings['source'], bindings['asset'], bindings['issuer'], bindings['tx_hash'], bindings['status']))
            elif bindings['locked']:
                logging.info('Issuance: {} locked asset {} ({}) [{}]'.format(bindings['issuer'], bindings['asset'], bindings['tx_hash'], bindings['status']))
            else:
                if bindings['divisible']:
                    divisibility = 'divisible'
                    unit = config.UNIT
                else:
                    divisibility = 'indivisible'
                    unit = 1
                if bindings['callable'] and (bindings['block_index'] > 283271 or config.TESTNET):   # Protocol change.
                    callability = 'callable from {} for {} XCP/{}'.format(isodt(bindings['call_date']), bindings['call_price'], bindings['asset'])
                else:
                    callability = 'uncallable'
                try:
                    quantity = devise(db, bindings['quantity'], None, dest='output', divisible=bindings['divisible'])
                except Exception as e:
                    quantity = '?'
                logging.info('Issuance: {} created {} of asset {}, which is {} and {}, with description ‘{}’ ({}) [{}]'.format(bindings['issuer'], quantity, bindings['asset'], divisibility, callability, bindings['description'], bindings['tx_hash'], bindings['status']))

        elif category == 'broadcasts':
            if bindings['locked']:
                logging.info('Broadcast: {} locked his feed ({}) [{}]'.format(bindings['source'], bindings['tx_hash'], bindings['status']))
            else:
                if not bindings['value']: infix = '‘{}’'.format(bindings['text'])
                else: infix = '‘{}’ = {}'.format(bindings['text'], bindings['value'])
                suffix = ' from ' + bindings['source'] + ' at ' + isodt(bindings['timestamp']) + ' with a fee of {}%'.format(output(D(bindings['fee_fraction_int'] / 1e8) * D(100), 'fraction')) + ' (' + bindings['tx_hash'] + ')' + ' [{}]'.format(bindings['status'])
                logging.info('Broadcast: {}'.format(infix + suffix))

        elif category == 'bets':
            # Last text
            broadcasts = list(cursor.execute('''SELECT * FROM broadcasts WHERE (status = ? AND source = ?) ORDER BY tx_index ASC''', ('valid', bindings['feed_address'])))
            try:
                last_broadcast = broadcasts[-1]
                text = last_broadcast['text']
            except IndexError:
                text = '<Text>'

            # Suffix
            end = 'in {} blocks ({}) [{}]'.format(bindings['expiration'], bindings['tx_hash'], bindings['status'])

            if 'CFD' not in BET_TYPE_NAME[bindings['bet_type']]:
                log_message = 'Bet: {} against {}, by {}, on {} that ‘{}’ will {} {} at {}, {}'.format(output(bindings['wager_quantity'], config.XCP), output(bindings['counterwager_quantity'], config.XCP), bindings['source'], bindings['feed_address'], text, BET_TYPE_NAME[bindings['bet_type']], str(output(bindings['target_value'], 'value').split(' ')[0]), isodt(bindings['deadline']), end)
            else:
                log_message = 'Bet: {}, by {}, on {} for {} against {}, leveraged {}x, {}'.format(BET_TYPE_NAME[bindings['bet_type']], bindings['source'], bindings['feed_address'],output(bindings['wager_quantity'], config.XCP), output(bindings['counterwager_quantity'], config.XCP), output(bindings['leverage']/ 5040, 'leverage'), end)

            logging.info(log_message)

        elif category == 'bet_matches':
            placeholder = ''
            if bindings['target_value'] >= 0:    # Only non‐negative values are valid.
                placeholder = ' that ' + str(output(bindings['target_value'], 'value'))
            if bindings['leverage']:
                placeholder += ', leveraged {}x'.format(output(bindings['leverage'] / 5040, 'leverage'))
            logging.info('Bet Match: {} for {} against {} for {} on {} at {}{} ({}) [{}]'.format(BET_TYPE_NAME[bindings['tx0_bet_type']], output(bindings['forward_quantity'], config.XCP), BET_TYPE_NAME[bindings['tx1_bet_type']], output(bindings['backward_quantity'], config.XCP), bindings['feed_address'], isodt(bindings['deadline']), placeholder, bindings['id'], bindings['status']))

        elif category == 'dividends':
            logging.info('Dividend: {} paid {} per unit of {} ({}) [{}]'.format(bindings['source'], output(bindings['quantity_per_unit'], bindings['dividend_asset']), bindings['asset'], bindings['tx_hash'], bindings['status']))

        elif category == 'burns':
            logging.info('Burn: {} burned {} for {} ({}) [{}]'.format(bindings['source'], output(bindings['burned'], config.BTC), output(bindings['earned'], config.XCP), bindings['tx_hash'], bindings['status']))

        elif category == 'cancels':
            logging.info('Cancel: {} ({}) [{}]'.format(bindings['offer_hash'], bindings['tx_hash'], bindings['status']))

        elif category == 'callbacks':
            logging.info('Callback: {} called back {}% of {} ({}) [{}]'.format(bindings['source'], float(D(bindings['fraction']) * D(100)), bindings['asset'], bindings['tx_hash'], bindings['status']))

        elif category == 'rps':
            log_message = 'RPS: {} opens game with {} possible moves and a wager of {}'.format(bindings['source'], bindings['possible_moves'], output(bindings['wager'], 'XCP'))
            logging.info(log_message)

        elif category == 'rps_matches':
            log_message = 'RPS Match: {} is playing a {}-moves game with {} with a wager of {} ({}) [{}]'.format(bindings['tx0_address'], bindings['possible_moves'], bindings['tx1_address'], output(bindings['wager'], 'XCP'), bindings['id'], bindings['status'])
            logging.info(log_message)

        elif category == 'rpsresolves':

            if bindings['status'] == 'valid':
                rps_matches = list(cursor.execute('''SELECT * FROM rps_matches WHERE id = ?''', (bindings['rps_match_id'],)))
                assert len(rps_matches) == 1
                rps_match = rps_matches[0]
                log_message = 'RPS Resolved: {} is playing {} on a {}-moves game with {} with a wager of {} ({}) [{}]'.format(rps_match['tx0_address'], bindings['move'], rps_match['possible_moves'], rps_match['tx1_address'], output(rps_match['wager'], 'XCP'), rps_match['id'], rps_match['status'])
            else:
                log_message = 'RPS Resolved: {} [{}]'.format(bindings['tx_hash'], bindings['status'])
            logging.info(log_message)

        elif category == 'order_expirations':
            logging.info('Expired order: {}'.format(bindings['order_hash']))

        elif category == 'order_match_expirations':
            logging.info('Expired Order Match awaiting payment: {}'.format(bindings['order_match_id']))

        elif category == 'bet_expirations':
            logging.info('Expired bet: {}'.format(bindings['bet_hash']))

        elif category == 'bet_match_expirations':
            logging.info('Expired Bet Match: {}'.format(bindings['bet_match_id']))

        elif category == 'bet_match_resolutions':
            # DUPE
            cfd_type_id = BET_TYPE_ID['BullCFD'] + BET_TYPE_ID['BearCFD']
            equal_type_id = BET_TYPE_ID['Equal'] + BET_TYPE_ID['NotEqual']

            if bindings['bet_match_type_id'] == cfd_type_id:
                if bindings['settled']:
                    logging.info('Bet Match Settled: {} credited to the bull, {} credited to the bear, and {} credited to the feed address ({})'.format(output(bindings['bull_credit'], config.XCP), output(bindings['bear_credit'], config.XCP), output(bindings['fee'], config.XCP), bindings['bet_match_id']))
                else:
                    logging.info('Bet Match Force‐Liquidated: {} credited to the bull, {} credited to the bear, and {} credited to the feed address ({})'.format(output(bindings['bull_credit'], config.XCP), output(bindings['bear_credit'], config.XCP), output(bindings['fee'], config.XCP), bindings['bet_match_id']))

            elif bindings['bet_match_type_id'] == equal_type_id:
                logging.info('Bet Match Settled: {} won the pot of {}; {} credited to the feed address ({})'.format(bindings['winner'], output(bindings['escrow_less_fee'], config.XCP), output(bindings['fee'], config.XCP), bindings['bet_match_id']))

        elif category == 'rps_expirations':
            logging.info('Expired RPS: {}'.format(bindings['rps_hash']))

        elif category == 'rps_match_expirations':
            logging.info('Expired RPS Match: {}'.format(bindings['rps_match_id']))

        elif category == 'contracts':
            logging.info('New Contract: {}'.format(bindings['contract_id']))

        elif category == 'executions':
            """
            try:
                payload_hex = binascii.hexlify(bindings['payload']).decode('ascii')
            except TypeError:
                payload_hex = '<None>'
            try:
                output_hex = binascii.hexlify(bindings['output']).decode('ascii')
            except TypeError:
                output_hex = '<None>'
            logging.info('Execution: {} executed contract {}, funded with {}, at a price of {} (?), at a final cost of {}, reclaiming {}, and also sending {}, with a data payload of {}, yielding {} ({}) [{}]'.format(bindings['source'], bindings['contract_id'], output(bindings['gas_start'], config.XCP), bindings['gas_price'], output(bindings['gas_cost'], config.XCP), output(bindings['gas_remaining'], config.XCP), output(bindings['value'], config.XCP), payload_hex, output_hex, bindings['tx_hash'], bindings['status']))
            """
            if bindings['contract_id']:
                logging.info('Execution: {} executed contract {} ({}) [{}]'.format(bindings['source'], bindings['contract_id'], bindings['tx_hash'], bindings['status']))
            else:
                logging.info('Execution: {} created contract {} ({}) [{}]'.format(bindings['source'], bindings['output'], bindings['tx_hash'], bindings['status']))

    cursor.close()


def message (db, block_index, command, category, bindings, tx_hash=None):
    cursor = db.cursor()

    # Get last message index.
    messages = list(cursor.execute('''SELECT * FROM messages
                                      WHERE message_index = (SELECT MAX(message_index) from messages)'''))
    if messages:
        assert len(messages) == 1
        message_index = messages[0]['message_index'] + 1
    else:
        message_index = 0

    # Not to be misleading…
    if block_index == config.MEMPOOL_BLOCK_INDEX:
        try:
            del bindings['status']
            del bindings['block_index']
            del bindings['tx_index']
        except KeyError:
            pass

    # Handle binary data.
    items = []
    for item in sorted(bindings.items()):
        if type(item[1]) == bytes:
            items.append((item[0], binascii.hexlify(item[1]).decode('ascii')))
        else:
            items.append(item)

    bindings_string = json.dumps(collections.OrderedDict(items))
    cursor.execute('insert into messages values(:message_index, :block_index, :command, :category, :bindings, :timestamp)',
                   (message_index, block_index, command, category, bindings_string, curr_time()))

    # Log only real transactions.
    if block_index != config.MEMPOOL_BLOCK_INDEX:
        log(db, command, category, bindings)

    cursor.close()


def rowtracer(cursor, sql):
    """Converts fetched SQL data into dict-style"""
    dictionary = {}
    for index, (name, type_) in enumerate(cursor.getdescription()):
        dictionary[name] = sql[index]
    return dictionary

def exectracer(cursor, sql, bindings):
    # This means that all changes to database must use a very simple syntax.
        # TODO: Need sanity checks here.
    sql = sql.lower()

    # Parse SQL.
    array = sql.split('(')[0].split(' ')
    command = array[0]
    if 'insert' in sql:
        category = array[2]
    elif 'update' in sql:
        category = array[1]
    else:
        return True

    db = cursor.getconnection()
    dictionary = {'command': command, 'category': category, 'bindings': bindings}

    # Skip blocks, transactions.
    if 'blocks' in sql or 'transactions' in sql: return True

    # Record alteration in database.
    if category not in ('balances', 'messages', 'mempool', ):
        if category not in ('suicides', 'postqueue'):  # These tables are ephemeral.
            if category not in ('nonces', 'storage'):  # List message manually.
                if not (command in ('update') and category in ('orders', 'bets', 'rps', 'order_matches', 'bet_matches', 'rps_matches', 'contracts')):    # List message manually.
                    try:
                        message(db, bindings['block_index'], command, category, bindings)
                    except TypeError:
                        raise TypeError('SQLite3 statements must used named arguments.')

    return True

def connect_to_db(flags=None, foreign_keys=True):
    """Connects to the SQLite database, returning a db Connection object"""
    logging.debug('Status: Creating connection to `{}`.'.format(config.DATABASE.split('/').pop()))

    if flags == None:
        db = apsw.Connection(config.DATABASE)
    elif flags == 'SQLITE_OPEN_READONLY':
        db = apsw.Connection(config.DATABASE, flags=0x00000001)
    else:
        raise exceptions.DatabaseError

    cursor = db.cursor()

    # For speed.
    cursor.execute('''PRAGMA count_changes = OFF''')

    # For integrity, security.
    if foreign_keys:
        cursor.execute('''PRAGMA foreign_keys = ON''')
        cursor.execute('''PRAGMA defer_foreign_keys = ON''')

    # So that writers don’t block readers.
    if flags != 'SQLITE_OPEN_READONLY':
        cursor.execute('''PRAGMA journal_mode = WAL''')

    # Make case sensitive the LIKE operator.
    # For insensitive queries use 'UPPER(fieldname) LIKE value.upper()''
    cursor.execute('''PRAGMA case_sensitive_like = ON''')

    rows = list(cursor.execute('''PRAGMA foreign_key_check'''))
    if rows: raise exceptions.DatabaseError('Foreign key check failed.')

    # Integrity check
    integral = False
    for i in range(10): # DUPE
        try:
            logging.debug('Status: Checking database integrity.')
            cursor.execute('''PRAGMA integrity_check''')
            rows = cursor.fetchall()
            if not (len(rows) == 1 and rows[0][0] == 'ok'):
                raise exceptions.DatabaseError('Integrity check failed.')
            integral = True
            break
        except exceptions.DatabaseIntegrityError:
            time.sleep(1)
            continue
    if not integral:
        raise exceptions.DatabaseError('Could not perform integrity check.')

    cursor.close()

    db.setrowtrace(rowtracer)
    db.setexectrace(exectracer)

    return db

def version_check (block_index):
    try:
        host = 'https://counterpartyxcp.github.io/counterpartyd/version.json'
        response = requests.get(host, headers={'cache-control': 'no-cache'})
        versions = json.loads(response.text)
    except Exception as e:
        raise exceptions.VersionError('Unable to check version. How’s your Internet access?')

    # Check client version.
    passed = True
    if config.VERSION_MAJOR < versions['minimum_version_major']:
        passed = False
    elif config.VERSION_MAJOR == versions['minimum_version_major']:
        if config.VERSION_MINOR < versions['minimum_version_minor']:
            passed = False
        elif config.VERSION_MINOR == versions['minimum_version_minor']:
            if config.VERSION_REVISION < versions['minimum_version_revision']:
                passed = False

    if not passed:
        explanation = 'Your version of counterpartyd is v{}, but, as of block {}, the minimum version is v{}.{}.{}. Reason: ‘{}’. Please upgrade to the latest version and restart the server.'.format(
            config.VERSION_STRING, versions['block_index'], versions['minimum_version_major'], versions['minimum_version_minor'],
            versions['minimum_version_revision'], versions['reason'])
        if block_index >= versions['block_index']:
            raise exceptions.VersionUpdateRequiredError(explanation)
        else:
            warnings.warn(explanation)

    logging.debug('Status: Version check passed.')
    return

def database_check (db, blockcount):
    """Checks {} database to see if the {} server has caught up with Bitcoind.""".format(config.XCP_NAME, config.XCP_CLIENT)
    if last_block(db)['block_index'] + 1 < blockcount:
        raise exceptions.DatabaseError('{} database is behind Bitcoind. Is the {} server running?'.format(config.XCP_NAME, config.XCP_CLIENT))
    return

def isodt (epoch_time):
    try:
        return datetime.fromtimestamp(epoch_time, tzlocal()).isoformat()
    except OSError:
        return '<datetime>'

def curr_time():
    return int(time.time())

def date_passed(date):
    return date <= time.time()

def sortkeypicker(keynames):
    """http://stackoverflow.com/a/1143719"""
    negate = set()
    for i, k in enumerate(keynames):
        if k[:1] == '-':
            keynames[i] = k[1:]
            negate.add(k[1:])
    def getit(adict):
       composite = [adict[k] for k in keynames]
       for i, (k, v) in enumerate(zip(keynames, composite)):
           if k in negate:
               composite[i] = -v
       return composite
    return getit

def last_block (db):
    cursor = db.cursor()
    blocks = list(cursor.execute('''SELECT * FROM blocks WHERE block_index = (SELECT MAX(block_index) from blocks)'''))
    if blocks:
        assert len(blocks) == 1
        last_block = blocks[0]
    else:
        raise exceptions.DatabaseError('No blocks found.')
    cursor.close()
    return last_block

def last_message (db):
    cursor = db.cursor()
    messages = list(cursor.execute('''SELECT * FROM messages WHERE message_index = (SELECT MAX(message_index) from messages)'''))
    if messages:
        assert len(messages) == 1
        last_message = messages[0]
    else:
        raise exceptions.DatabaseError('No messages found.')
    cursor.close()
    return last_message

def get_asset_id (asset_name, block_index):
    # Special cases.
    if asset_name == config.BTC: return 0
    elif asset_name == config.XCP: return 1

    """
    # Checksum
    if not checksum.verify(asset_name):
        raise exceptions.AssetNameError('invalid checksum')
    else:
        asset_name = asset_name[:-1]  # Strip checksum character.
    """

    if len(asset_name) < 4:
        raise exceptions.AssetNameError('too short')

    # Numeric asset names.
    if asset_names_v2(block_index):  # Protocol change.
        if asset_name[0] == 'A':
            # Must be numeric.
            try:
                asset_id = int(asset_name[1:])
            except ValueError:
                raise exceptions.AssetNameError('non‐numeric asset name starts with ‘A’')

            # Number must be in range.
            if not (26**12 + 1 <= asset_id <= 256**8):
                raise exceptions.AssetNameError('numeric asset name not in range')

            return asset_id
        elif len(asset_name) >= 13:
            raise exceptions.AssetNameError('long asset names must be numeric')

    if asset_name[0] == 'A': raise exceptions.AssetNameError('non‐numeric asset name starts with ‘A’')

    # Convert the Base 26 string to an integer.
    n = 0
    for c in asset_name:
        n *= 26
        if c not in b26_digits:
            raise exceptions.AssetNameError('invalid character:', c)
        digit = b26_digits.index(c)
        n += digit
    asset_id = n

    if asset_id < 26**3:
        raise exceptions.AssetNameError('too short')

    return asset_id

def get_asset_name (asset_id, block_index):
    if asset_id == 0: return config.BTC
    elif asset_id == 1: return config.XCP

    if asset_id < 26**3:
        raise exceptions.AssetIDError('too low')

    if asset_names_v2(block_index):  # Protocol change.
        if asset_id <= 256**8:
            if 26**12 + 1 <= asset_id:
                asset_name = 'A' + str(asset_id)
                return asset_name
        else:
            raise exceptions.AssetIDError('too high')

    # Divide that integer into Base 26 string.
    res = []
    n = asset_id
    while n > 0:
        n, r = divmod (n, 26)
        res.append(b26_digits[r])
    asset_name = ''.join(res[::-1])

    """
    return asset_name + checksum.compute(asset_name)
    """
    return asset_name


def debit (db, block_index, address, asset, quantity, action=None, event=None):
    debit_cursor = db.cursor()
    assert asset != config.BTC # Never BTC.
    assert type(quantity) == int
    assert quantity >= 0

    # Contracts can only hold XCP balances.
    if len(address) == 40:
        assert asset == config.XCP

    if asset == config.BTC:
        raise exceptions.BalanceError('Cannot debit bitcoins from a {} address!'.format(config.XCP_NAME))

    debit_cursor.execute('''SELECT * FROM balances \
                            WHERE (address = ? AND asset = ?)''', (address, asset))
    balances = debit_cursor.fetchall()
    if not len(balances) == 1: old_balance = 0
    else: old_balance = balances[0]['quantity']

    if old_balance < quantity:
        raise exceptions.BalanceError('Insufficient funds.')

    balance = round(old_balance - quantity)
    balance = min(balance, config.MAX_INT)
    assert balance >= 0

    bindings = {
        'quantity': balance,
        'address': address,
        'asset': asset
    }
    sql='update balances set quantity = :quantity where (address = :address and asset = :asset)'
    debit_cursor.execute(sql, bindings)

    # Record debit.
    bindings = {
        'block_index': block_index,
        'address': address,
        'asset': asset,
        'quantity': quantity,
        'action': action,
        'event': event
    }
    sql='insert into debits values(:block_index, :address, :asset, :quantity, :action, :event)'
    debit_cursor.execute(sql, bindings)
    debit_cursor.close()

    BLOCK_LEDGER.append('{}{}{}{}'.format(block_index, address, asset, quantity))

def credit (db, block_index, address, asset, quantity, action=None, event=None):
    credit_cursor = db.cursor()
    assert asset != config.BTC # Never BTC.
    assert type(quantity) == int
    assert quantity >= 0

    # Contracts can only hold XCP balances.
    if len(address) == 40:
        assert asset == config.XCP

    credit_cursor.execute('''SELECT * FROM balances \
                             WHERE (address = ? AND asset = ?)''', (address, asset))
    balances = credit_cursor.fetchall()
    if len(balances) == 0:
        assert balances == []

        #update balances table with new balance
        bindings = {
            'address': address,
            'asset': asset,
            'quantity': quantity,
        }
        sql='insert into balances values(:address, :asset, :quantity)'
        credit_cursor.execute(sql, bindings)
    elif len(balances) > 1:
        assert False
    else:
        old_balance = balances[0]['quantity']
        assert type(old_balance) == int
        balance = round(old_balance + quantity)
        balance = min(balance, config.MAX_INT)

        bindings = {
            'quantity': balance,
            'address': address,
            'asset': asset
        }
        sql='update balances set quantity = :quantity where (address = :address and asset = :asset)'
        credit_cursor.execute(sql, bindings)

    # Record credit.
    bindings = {
        'block_index': block_index,
        'address': address,
        'asset': asset,
        'quantity': quantity,
        'action': action,
        'event': event
    }
    sql='insert into credits values(:block_index, :address, :asset, :quantity, :action, :event)'
    credit_cursor.execute(sql, bindings)
    credit_cursor.close()

    BLOCK_LEDGER.append('{}{}{}{}'.format(block_index, address, asset, quantity))

def devise (db, quantity, asset, dest, divisible=None):

    # For output only.
    def norm(num, places):
        # Round only if necessary.
        num = round(num, places)

        fmt = '{:.' + str(places) + 'f}'
        num = fmt.format(num)
        return num.rstrip('0')+'0' if num.rstrip('0')[-1] == '.' else num.rstrip('0')

    # TODO: remove price, odds
    if asset in ('leverage', 'value', 'fraction', 'price', 'odds'):
        if dest == 'output':
            return norm(quantity, 6)
        elif dest == 'input':
            # Hackish
            if asset == 'leverage':
                return round(quantity)
            else:
                return float(quantity)  # TODO: Float?!

    if asset in ('fraction',):
        return norm(fraction(quantity, 1e8), 6)

    if divisible == None:
        if asset in (config.BTC, config.XCP):
            divisible = True
        else:
            cursor = db.cursor()
            cursor.execute('''SELECT * FROM issuances \
                              WHERE (status = ? AND asset = ?)''', ('valid', asset))
            issuances = cursor.fetchall()
            cursor.close()
            if not issuances: raise exceptions.AssetError('No such asset: {}'.format(asset))
            divisible = issuances[0]['divisible']

    if divisible:
        if dest == 'output':
            quantity = D(quantity) / D(config.UNIT)
            if quantity == quantity.to_integral():
                return str(quantity) + '.0'  # For divisible assets, display the decimal point.
            else:
                return norm(quantity, 8)
        elif dest == 'input':
            quantity = D(quantity) * config.UNIT
            if quantity == quantity.to_integral():
                return int(quantity)
            else:
                raise exceptions.QuantityError('Divisible assets have only eight decimal places of precision.')
        else:
            return quantity
    else:
        quantity = D(quantity)
        if quantity != round(quantity):
            raise exceptions.QuantityError('Fractional quantities of indivisible assets.')
        return round(quantity)

def holders(db, asset):
    holders = []
    cursor = db.cursor()
    # Balances
    cursor.execute('''SELECT * FROM balances \
                      WHERE asset = ?''', (asset,))
    for balance in list(cursor):
        holders.append({'address': balance['address'], 'address_quantity': balance['quantity'], 'escrow': None})
    # Funds escrowed in orders. (Protocol change.)
    cursor.execute('''SELECT * FROM orders \
                      WHERE give_asset = ? AND status = ?''', (asset, 'open'))
    for order in list(cursor):
        holders.append({'address': order['source'], 'address_quantity': order['give_remaining'], 'escrow': order['tx_hash']})
    # Funds escrowed in pending order matches. (Protocol change.)
    cursor.execute('''SELECT * FROM order_matches \
                      WHERE (forward_asset = ? AND status = ?)''', (asset, 'pending'))
    for order_match in list(cursor):
        holders.append({'address': order_match['tx0_address'], 'address_quantity': order_match['forward_quantity'], 'escrow': order_match['id']})
    cursor.execute('''SELECT * FROM order_matches \
                      WHERE (backward_asset = ? AND status = ?)''', (asset, 'pending'))
    for order_match in list(cursor):
        holders.append({'address': order_match['tx1_address'], 'address_quantity': order_match['backward_quantity'], 'escrow': order_match['id']})

    # Bets and RPS (and bet/rps matches) only escrow XCP.
    if asset == config.XCP:
        cursor.execute('''SELECT * FROM bets \
                          WHERE status = ?''', ('open',))
        for bet in list(cursor):
            holders.append({'address': bet['source'], 'address_quantity': bet['wager_remaining'], 'escrow': bet['tx_hash']})
        cursor.execute('''SELECT * FROM bet_matches \
                          WHERE status = ?''', ('pending',))
        for bet_match in list(cursor):
            holders.append({'address': bet_match['tx0_address'], 'address_quantity': bet_match['forward_quantity'], 'escrow': bet_match['id']})
            holders.append({'address': bet_match['tx1_address'], 'address_quantity': bet_match['backward_quantity'], 'escrow': bet_match['id']})

        cursor.execute('''SELECT * FROM rps \
                          WHERE status = ?''', ('open',))
        for rps in list(cursor):
            holders.append({'address': rps['source'], 'address_quantity': rps['wager'], 'escrow': rps['tx_hash']})
        cursor.execute('''SELECT * FROM rps_matches \
                          WHERE status IN (?, ?, ?)''', ('pending', 'pending and resolved', 'resolved and pending'))
        for rps_match in list(cursor):
            holders.append({'address': rps_match['tx0_address'], 'address_quantity': rps_match['wager'], 'escrow': rps_match['id']})
            holders.append({'address': rps_match['tx1_address'], 'address_quantity': rps_match['wager'], 'escrow': rps_match['id']})

        cursor.execute('''SELECT * FROM executions''')
        for execution in list(cursor):
            holders.append({'address': execution['source'], 'address_quantity': execution['gas_cost'], 'escrow': None})

    cursor.close()
    return holders

def xcp_supply (db):
    cursor = db.cursor()

    # Add burns.
    cursor.execute('''SELECT * FROM burns \
                      WHERE status = ?''', ('valid',))
    burn_total = sum([burn['earned'] for burn in cursor.fetchall()])

    # Subtract issuance fees.
    cursor.execute('''SELECT * FROM issuances\
                      WHERE status = ?''', ('valid',))
    issuance_fee_total = sum([issuance['fee_paid'] for issuance in cursor.fetchall()])

    # Subtract dividend fees.
    cursor.execute('''SELECT * FROM dividends\
                      WHERE status = ?''', ('valid',))
    dividend_fee_total = sum([dividend['fee_paid'] for dividend in cursor.fetchall()])

    cursor.close()
    return burn_total - issuance_fee_total - dividend_fee_total

def supplies (db):
    cursor = db.cursor()
    supplies = {config.XCP: xcp_supply(db)}
    cursor.execute('''SELECT * from issuances \
                      WHERE status = ?''', ('valid',))
    for issuance in list(cursor):
        asset = issuance['asset']
        quantity = issuance['quantity']
        if asset in supplies.keys():
            supplies[asset] += quantity
        else:
            supplies[asset] = quantity

    cursor.close()
    return supplies

def get_url(url, abort_on_error=False, is_json=True, fetch_timeout=5):
    try:
        r = requests.get(url, timeout=fetch_timeout)
    except Exception as e:
        raise exceptions.GetURLError("Got get_url request error: %s" % e)
    else:
        if r.status_code != 200 and abort_on_error:
            raise exceptions.GetURLError("Bad status code returned: '%s'. result body: '%s'." % (r.status_code, r.text))
        result = json.loads(r.text) if is_json else r.text
    return result

def dhash_string(text):
    return binascii.hexlify(hashlib.sha256(hashlib.sha256(bytes(text, 'utf-8')).digest()).digest()).decode()


### Bitcoin Addresses ###

def validate_address(address, block_index):

    # Get array of pubkeyhashes to check.
    if is_multisig(address):
        if not util.multisig_enabled(block_index):
            raise MultiSigAddressError('Multi‐signature addresses are currently disabled.')
        pubkeyhashes = pubkeyhash_array(address)
    else:
        pubkeyhashes = [address]

    # Check validity by attempting to decode.
    for pubkeyhashes in pubkeyhashes:
        base58_check_decode(pubkeyhashes, config.ADDRESSVERSION)

def base58_encode(binary):
    # Convert big‐endian bytes to integer
    n = int('0x0' + binascii.hexlify(binary).decode('utf8'), 16)

    # Divide that integer into base58
    res = []
    while n > 0:
        n, r = divmod (n, 58)
        res.append(b58_digits[r])
    res = ''.join(res[::-1])

    return res

def base58_check_encode(original, version):
    b = binascii.unhexlify(bytes(original, 'utf-8'))
    d = version + b

    binary = d + dhash(d)[:4]
    res = base58_encode(binary)

    # Encode leading zeros as base58 zeros
    czero = 0
    pad = 0
    for c in d:
        if c == czero: pad += 1
        else: break

    address = b58_digits[0] * pad + res

    if bytes(original, 'utf-8') != binascii.hexlify(base58_check_decode(address, version)):
        raise exceptions.AddressError('encoded address does not decode properly')

    return address

def base58_check_decode (s, version):
    # Convert the string to an integer
    n = 0
    for c in s:
        n *= 58
        if c not in b58_digits:
            raise exceptions.InvalidBase58Error('Not a valid base58 character:', c)
        digit = b58_digits.index(c)
        n += digit

    # Convert the integer to bytes
    h = '%x' % n
    if len(h) % 2:
        h = '0' + h
    res = binascii.unhexlify(h.encode('utf8'))

    # Add padding back.
    pad = 0
    for c in s[:-1]:
        if c == b58_digits[0]: pad += 1
        else: break
    k = version * pad + res

    addrbyte, data, chk0 = k[0:1], k[1:-4], k[-4:]
    if addrbyte != version:
        raise exceptions.VersionByteError('incorrect version byte')
    chk1 = dhash(addrbyte + data)[:4]
    if chk0 != chk1:
        raise exceptions.Base58ChecksumError('Checksum mismatch: %r ≠ %r' % (chk0, chk1))
    return data

### Bitcoin Addresses ###


### Multi‐signature Addresses ###
# NOTE: a `pub` is either a pubkey or a pubkeyhash

class MultiSigAddressError (exceptions.AddressError):
    pass

def is_multisig(address):
    array = address.split('_')
    return (len(array) > 1)

def canonical_address(address):
    if is_multisig(address):
        signatures_required, pubkeyhashes, signatures_possible = extract_array(address)
        if not all([base58_check_decode(pubkeyhash, config.ADDRESSVERSION) for pubkeyhash in pubkeyhashes]):
            raise MultiSigAddressError('Multi‐signature address must use PubKeyHashes, not public keys.')
        return construct_array(signatures_required, pubkeyhashes, signatures_possible)
    else:
        return address
def test_array(signatures_required, pubs, signatures_possible):
    try:
        signatures_required, signatures_possible = int(signatures_required), int(signatures_possible)
    except ValueError:
        raise MultiSigAddressError('Signature values not integers.')
    if signatures_required < 1 or signatures_required > 3:
        raise MultiSigAddressError('Invalid signatures_required.')
    if signatures_possible < 2 or signatures_possible > 3:
        raise MultiSigAddressError('Invalid signatures_possible.')
    if signatures_possible != len(pubs):
        raise exceptions.InputError('Incorrect number of pubkeys/pubkeyhashes in multi‐signature address.')

def construct_array(signatures_required, pubs, signatures_possible):
    test_array(signatures_required, pubs, signatures_possible)
    address = '_'.join([str(signatures_required)] + sorted(pubs) + [str(signatures_possible)])
    return address

def extract_array(address):
    assert is_multisig(address)
    array = address.split('_')
    signatures_required, pubs, signatures_possible = array[0], sorted(array[1:-1]), array[-1]
    test_array(signatures_required, pubs, signatures_possible)
    return int(signatures_required), pubs, int(signatures_possible)

def pubkeyhash_array(address):
    signatures_required, pubkeyhashes, signatures_possible = extract_array(address)
    if not all([base58_check_decode(pubkeyhash, config.ADDRESSVERSION) for pubkeyhash in pubkeyhashes]):
        raise MultiSigAddressError('Multi‐signature address must use PubKeyHashes, not public keys.')
    return pubkeyhashes

### Multi‐signature Addresses ###

def get_balance (db, address, asset):
    # Get balance of contract or address.
    cursor = db.cursor()
    balances = list(cursor.execute('''SELECT * FROM balances WHERE (address = ? AND asset = ?)''', (address, asset)))
    cursor.close()
    if not balances: return 0
    else: return balances[0]['quantity']

# Why on Earth does `binascii.hexlify()` return bytes?!
def hexlify(x):
    return binascii.hexlify(x).decode('ascii')

### Backend RPC ###

bitcoin_rpc_session = None

def connect (url, payload, headers):
    global bitcoin_rpc_session
    if not bitcoin_rpc_session: bitcoin_rpc_session = requests.Session()
    TRIES = 12
    for i in range(TRIES):
        try:
            response = bitcoin_rpc_session.post(url, data=json.dumps(payload), headers=headers, verify=config.BACKEND_RPC_SSL_VERIFY)
            if i > 0: print('Successfully connected.', file=sys.stderr)
            return response
        except requests.exceptions.SSLError as e:
            raise e
        except requests.exceptions.ConnectionError:
            logging.debug('Could not connect to Bitcoind. (Try {}/{})'.format(i+1, TRIES))
            time.sleep(5)
    return None

def wallet_unlock ():
    getinfo = rpc('getinfo', [])
    if 'unlocked_until' in getinfo:
        if getinfo['unlocked_until'] >= 60:
            return True # Wallet is unlocked for at least the next 60 seconds.
        else:
            passphrase = getpass.getpass('Enter your Bitcoind[‐Qt] wallet passhrase: ')
            print('Unlocking wallet for 60 (more) seconds.')
            rpc('walletpassphrase', [passphrase, 60])
    else:
        return True    # Wallet is unencrypted.

def rpc (method, params):
    starttime = time.time()
    headers = {'content-type': 'application/json'}
    payload = {
        "method": method,
        "params": params,
        "jsonrpc": "2.0",
        "id": 0,
    }

    response = connect(config.BACKEND_RPC, payload, headers)
    if response == None:
        if config.TESTNET: network = 'testnet'
        else: network = 'mainnet'
        raise exceptions.BitcoindRPCError('Cannot communicate with {} Core. ({} is set to run on {}, is {} Core?)'.format(config.BTC_NAME, config.XCP_CLIENT, network, config.BTC_NAME))
    elif response.status_code not in (200, 500):
        raise exceptions.BitcoindRPCError(str(response.status_code) + ' ' + response.reason)

    # Return result, with error handling.
    response_json = response.json()
    if 'error' not in response_json.keys() or response_json['error'] == None:
        return response_json['result']
    elif response_json['error']['code'] == -5:   # RPC_INVALID_ADDRESS_OR_KEY
        raise exceptions.BitcoindError('{} Is txindex enabled in {} Core?'.format(response_json['error'], config.BTC_NAME))
    elif response_json['error']['code'] == -4:   # Unknown private key (locked wallet?)
        # If address in wallet, attempt to unlock.
        address = params[0]
        if is_valid(address):
            if is_mine(address):
                raise exceptions.BitcoindError('Wallet is locked.')
            else:   # When will this happen?
                raise exceptions.BitcoindError('Source address not in wallet.')
        else:
            raise exceptions.AddressError('Invalid address. (Multi‐signature?)')
    elif response_json['error']['code'] == -1 and response_json['error']['message'] == 'Block number out of range.':
        time.sleep(10)
        return get_block_hash(block_index)
    else:
        raise exceptions.BitcoindError('{}'.format(response_json['error']))

@lru_cache(maxsize=4096)
def get_cached_raw_transaction(tx_hash):
    return rpc('getrawtransaction', [tx_hash, 1])

### Backend RPC ###

### Protocol Changes ###
def protocol_change(block_index, mainnet, testnet):
    if config.TESTNET:
        if testnet and block_index >= testnet:
            return True
        else:
            return False
    else:   # mainnet
<<<<<<< HEAD
        if block_index >= 332000:
=======
        if mainnet and block_index >= mainnet:
>>>>>>> 20963853
            return True
        else:
            return True
    return False

def asset_names_v2_enabled(block_index):
    return protocol_change(block_index, 333000, 307400)
def multisig_enabled(block_index):
    return protocol_change(block_index, 333000, 303000)
### Unconfirmed Transactions ###

@lru_cache(maxsize=4096)
def extract_addresses(tx):
    tx = json.loads(tx) # for lru_cache
    addresses = []

    for vout in tx['vout']:
        if 'addresses' in vout['scriptPubKey']:
            addresses += vout['scriptPubKey']['addresses']

    for vin in tx['vin']:
        vin_tx = get_cached_raw_transaction(vin['txid'])
        vout = vin_tx['vout'][vin['vout']]
        if 'addresses' in vout['scriptPubKey']:
            addresses += vout['scriptPubKey']['addresses']

    return addresses

def unconfirmed_transactions(address):
    transactions = []

    for tx_hash in MEMPOOL:
        tx = get_cached_raw_transaction(tx_hash)
        if address in extract_addresses(json.dumps(tx)):
            transactions.append(tx)

    return transactions

# vim: tabstop=8 expandtab shiftwidth=4 softtabstop=4<|MERGE_RESOLUTION|>--- conflicted
+++ resolved
@@ -1069,11 +1069,7 @@
         else:
             return False
     else:   # mainnet
-<<<<<<< HEAD
-        if block_index >= 332000:
-=======
         if mainnet and block_index >= mainnet:
->>>>>>> 20963853
             return True
         else:
             return True
