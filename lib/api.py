#! /usr/bin/python3

import sys
import os
import threading
import decimal
import time
import json
import re
import requests
import collections
import logging
from logging import handlers as logging_handlers
D = decimal.Decimal

import apsw
import flask
from flask.ext.httpauth import HTTPBasicAuth
from tornado.wsgi import WSGIContainer
from tornado.httpserver import HTTPServer
from tornado.ioloop import IOLoop
import jsonrpc
from jsonrpc import dispatcher
import inspect

from . import (config, bitcoin, exceptions, util)
from . import (send, order, btcpay, issuance, broadcast, bet, dividend, burn, cancel, callback, rps, rpsresolve, publish)

API_TABLES = ['balances', 'credits', 'debits', 'bets', 'bet_matches',
              'broadcasts', 'btcpays', 'burns', 'callbacks', 'cancels',
              'dividends', 'issuances', 'orders', 'order_matches', 'sends',
              'bet_expirations', 'order_expirations', 'bet_match_expirations',
              'order_match_expirations', 'bet_match_resolutions', 'rps',
              'rpsresolves', 'rps_matches', 'rps_expirations', 'rps_match_expirations',
              'mempool']

API_TRANSACTIONS = ['bet', 'broadcast', 'btcpay', 'burn', 'cancel',
                    'callback', 'dividend', 'issuance', 'order', 'send',
                    'rps', 'rpsresolve', 'publish']

COMMONS_ARGS = ['encoding', 'fee_per_kb', 'regular_dust_size',
                'multisig_dust_size', 'op_return_value', 'pubkey',
                'allow_unconfirmed_inputs', 'fee', 'fee_provided']

ARGS_ALIAS = {
    'callable': 'callable_'
}

API_MAX_LOG_SIZE = 10 * 1024 * 1024 #max log size of 20 MB before rotation (make configurable later)
API_MAX_LOG_COUNT = 10

current_api_status_code = None #is updated by the APIStatusPoller
current_api_status_response_json = None #is updated by the APIStatusPoller

# TODO: ALL queries EVERYWHERE should be done with these methods
def db_query(db, statement, bindings=(), callback=None, **callback_args):
    cursor = db.cursor()
    if hasattr(callback, '__call__'):
        cursor.execute(statement, bindings)
        for row in cursor:
            callback(row, **callback_args)
        results = None
    else:
        results = list(cursor.execute(statement, bindings))
    cursor.close()
    return results

def get_rows(db, table, filters=[], filterop='AND', order_by=None, order_dir=None, start_block=None, end_block=None,
              status=None, limit=1000, offset=0, show_expired=True):
    """Filters results based on a filter data structure (as used by the API)"""

    def value_to_marker(value):
        # if value is an array place holder is (?,?,?,..)
        if isinstance(value, list):
            return '''({})'''.format(','.join(['?' for e in range(0,len(value))]))
        else:
            return '''?'''

    # TODO: Document that op can be anything that SQLite3 accepts.
    if not table or table.lower() not in API_TABLES:
        raise Exception('Unknown table')
    if filterop and filterop.upper() not in ['OR', 'AND']:
        raise Exception('Invalid filter operator (OR, AND)')
    if order_dir and order_dir.upper() not in ['ASC', 'DESC']:
        raise Exception('Invalid order direction (ASC, DESC)')
    if not isinstance(limit, int):
        raise Exception('Invalid limit')
    elif limit > 1000:
        raise Exception('Limit should be lower or equal to 1000')
    if not isinstance(offset, int):
        raise Exception('Invalid offset')
    # TODO: accept an object:  {'field1':'ASC', 'field2': 'DESC'}
    if order_by and not re.compile('^[a-z0-9_]+$').match(order_by):
        raise Exception('Invalid order_by, must be a field name')

    if isinstance(filters, dict): #single filter entry, convert to a one entry list
        filters = [filters,]
    elif not isinstance(filters, list):
        filters = []

    # TODO: Document this! (Each filter can be an ordered list.)
    new_filters = []
    for filter_ in filters:
        if type(filter_) in (list, tuple) and len(filter_) in [3, 4]:
            new_filter = {'field': filter_[0], 'op': filter_[1], 'value':  filter_[2]}
            if len(filter_) == 4: new_filter['case_sensitive'] = filter_[3]
            new_filters.append(new_filter)
        elif type(filter_) == dict:
            new_filters.append(filter_)
        else:
            raise Exception('Unknown filter type')
    filters = new_filters

    # validate filter(s)
    for filter_ in filters:
        for field in ['field', 'op', 'value']: #should have all fields
            if field not in filter_:
                raise Exception("A specified filter is missing the '%s' field" % field)
        if not isinstance(filter_['value'], (str, int, float, list)):
            raise Exception("Invalid value for the field '%s'" % filter_['field'])
        if isinstance(filter_['value'], list) and filter_['op'].upper() not in ['IN', 'NOT IN']:
            raise Exception("Invalid value for the field '%s'" % filter_['field'])
        if filter_['op'].upper() not in ['=', '==', '!=', '>', '<', '>=', '<=', 'IN', 'LIKE', 'NOT IN', 'NOT LIKE']:
            raise Exception("Invalid operator for the field '%s'" % filter_['field'])
        if 'case_sensitive' in filter_ and not isinstance(filter_['case_sensitive'], bool):
            raise Exception("case_sensitive must be a boolean")

    # SELECT
    statement = '''SELECT * FROM {}'''.format(table)
    # WHERE
    bindings = []
    conditions = []
    for filter_ in filters:
        case_sensitive = False if 'case_sensitive' not in filter_ else filter_['case_sensitive']
        if filter_['op'] == 'LIKE' and case_sensitive == False:
            filter_['field'] = '''UPPER({})'''.format(filter_['field'])
            filter_['value'] = filter_['value'].upper()
        marker = value_to_marker(filter_['value'])
        conditions.append('''{} {} {}'''.format(filter_['field'], filter_['op'], marker))
        if isinstance(filter_['value'], list):
            bindings += filter_['value']
        else:
            bindings.append(filter_['value'])
    # AND filters
    more_conditions = []
    if table not in ['balances', 'order_matches', 'bet_matches']:
        if start_block != None:
            more_conditions.append('''block_index >= ?''')
            bindings.append(start_block)
        if end_block != None:
            more_conditions.append('''block_index <= ?''')
            bindings.append(end_block)
    elif table in ['order_matches', 'bet_matches']:
        if start_block != None:
            more_conditions.append('''tx0_block_index >= ?''')
            bindings.append(start_block)
        if end_block != None:
            more_conditions.append('''tx1_block_index <= ?''')
            bindings.append(end_block)

    # status
    if isinstance(status, list) and len(status) > 0:
        more_conditions.append('''status IN {}'''.format(value_to_marker(status)))
        bindings += status
    elif isinstance(status, str) and status != '':
        more_conditions.append('''status == ?''')
        bindings.append(status)

    # legacy filters
    if not show_expired and table == 'orders':
        #Ignore BTC orders one block early.
        expire_index = util.last_block(db)['block_index'] + 1
        more_conditions.append('''((give_asset == ? AND expire_index > ?) OR give_asset != ?)''')
        bindings += [config.BTC, expire_index, config.BTC]

    if (len(conditions) + len(more_conditions)) > 0:
        statement += ''' WHERE'''
        all_conditions = []
        if len(conditions) > 0:
            all_conditions.append('''({})'''.format(''' {} '''.format(filterop.upper()).join(conditions)))
        if len(more_conditions) > 0:
            all_conditions.append('''({})'''.format(''' AND '''.join(more_conditions)))
        statement += ''' {}'''.format(''' AND '''.join(all_conditions))

    # ORDER BY
    if order_by != None:
        statement += ''' ORDER BY {}'''.format(order_by)
        if order_dir != None:
            statement += ''' {}'''.format(order_dir.upper())
    # LIMIT
    if limit:
        statement += ''' LIMIT {}'''.format(limit)
        if offset:
            statement += ''' OFFSET {}'''.format(offset)

    return db_query(db, statement, tuple(bindings))

def compose_transaction(db, name, params,
                        encoding='auto',
                        fee_per_kb=config.DEFAULT_FEE_PER_KB,
                        regular_dust_size=config.DEFAULT_REGULAR_DUST_SIZE,
                        multisig_dust_size=config.DEFAULT_MULTISIG_DUST_SIZE,
                        op_return_value=config.DEFAULT_OP_RETURN_VALUE,
                        pubkey=None,
                        allow_unconfirmed_inputs=False,
                        fee=None,
                        fee_provided=0):
<<<<<<< HEAD
    # try:  # NOTE: For debugging, e.g. with `Invalid Params` error.
    tx_info = sys.modules['lib.{}'.format(name)].compose(db, **params)
    return bitcoin.transaction(tx_info, encoding=encoding,
=======
    for param in ARGS_ALIAS:
        if param in params:
            params[ARGS_ALIAS[param]] = params.pop(param)

    compose_method = sys.modules['lib.{}'.format(name)].compose
    compose_params = inspect.getargspec(compose_method)[0]
    missing_params = [p for p in compose_params if p not in params and p != 'db']
    for param in missing_params:
        params[param] = None

    tx_info = compose_method(db, **params)
    return util.aio_run_synch(bitcoin.transaction(tx_info, encoding=encoding,
>>>>>>> 3f0424a8
                                        fee_per_kb=fee_per_kb,
                                        regular_dust_size=regular_dust_size,
                                        multisig_dust_size=multisig_dust_size,
                                        op_return_value=op_return_value,
                                        public_key_hex=pubkey,
                                        allow_unconfirmed_inputs=allow_unconfirmed_inputs,
                                        exact_fee=fee,
                                        fee_provided=fee_provided)
    # except:
        # import traceback
        # traceback.print_exc()

def sign_transaction(unsigned_tx_hex, private_key_wif=None):
    return bitcoin.sign_tx(unsigned_tx_hex,
        private_key_wif=private_key_wif)

def broadcast_transaction(signed_tx_hex):
    if not config.TESTNET and config.BROADCAST_TX_MAINNET in ['bci', 'bci-failover']:
        url = "https://blockchain.info/pushtx"
        params = {'tx': signed_tx_hex}
        response = requests.post(url, data=params)
        if response.text.lower() != 'transaction submitted' or response.status_code != 200:
            if config.BROADCAST_TX_MAINNET == 'bci-failover':
                return bitcoin.broadcast_tx(signed_tx_hex)
            else:
                raise Exception(response.text)
        return response.text
    else:
        return bitcoin.broadcast_tx(signed_tx_hex)

def do_transaction(db, name, params, private_key_wif=None, **kwargs):
    unsigned_tx = compose_transaction(db, name, params, **kwargs)
    signed_tx = sign_transaction(unsigned_tx, private_key_wif=private_key_wif)
    return broadcast_transaction(signed_tx)

def init_api_access_log():
    api_logger = logging.getLogger("tornado")
    h = logging_handlers.RotatingFileHandler(os.path.join(config.DATA_DIR, "api.access.log"), 'a', API_MAX_LOG_SIZE, API_MAX_LOG_COUNT)
    api_logger.setLevel(logging.INFO)
    api_logger.addHandler(h)
    api_logger.propagate = False

class APIStatusPoller(threading.Thread):
    """Poll every few seconds for the length of time since the last version check, as well as the bitcoin status"""
    def __init__(self):
        self.last_version_check = 0
        self.last_database_check = 0
        threading.Thread.__init__(self)
        
    def run(self):
        global current_api_status_code, current_api_status_response_json
        db = util.connect_to_db(flags='SQLITE_OPEN_READONLY')
        
        while True:
            try:
                # Check version.
                if time.time() - self.last_version_check >= 10: # Four hours since last check.
                    code = 10
                    util.version_check(db)
                    self.last_version_check = time.time()
                # Check that bitcoind is running, communicable, and caught up with the blockchain.
                # Check that the database has caught up with bitcoind.                    
                if time.time() - self.last_database_check > 10 * 60: # Ten minutes since last check.
                    code = 11
                    bitcoin.backend_check(db)
                    code = 12
                    util.database_check(db, bitcoin.get_block_count())  # TODO: If not reparse or rollback, once those use API.
                    self.last_database_check = time.time()
            except Exception as e:
                exception_name = e.__class__.__name__
                exception_text = str(e)
                jsonrpc_response = jsonrpc.exceptions.JSONRPCServerError(message=exception_name, data=exception_text)
                current_api_status_code = code
                current_api_status_response_json = jsonrpc_response.json.encode()
            else:
                current_api_status_code = None
                current_api_status_response_json = None
            time.sleep(2)

class APIServer(threading.Thread):
    def __init__(self):
        self.is_ready = False
        threading.Thread.__init__(self)

    def run(self):
        db = util.connect_to_db(flags='SQLITE_OPEN_READONLY')
        app = flask.Flask(__name__)
        auth = HTTPBasicAuth()

        @auth.get_password
        def get_pw(username):
            if username == config.RPC_USER:
                return config.RPC_PASSWORD
            return None        

        ######################
        #READ API

        # Generate dynamically get_{table} methods
        def generate_get_method(table):
            def get_method(**kwargs):
                return get_rows(db, table=table, **kwargs)
            return get_method

        for table in API_TABLES:
            new_method = generate_get_method(table)
            new_method.__name__ = 'get_{}'.format(table)
            dispatcher.add_method(new_method)

        @dispatcher.add_method
        def sql(query, bindings=[]):
            return db_query(db, query, tuple(bindings))


        ######################
        #WRITE/ACTION API

        # Generate dynamically create_{transaction} and do_{transaction} methods
        def generate_create_method(transaction):

            def split_params(**kwargs):
                transaction_args = {}
                common_args = {}
                private_key_wif = None
                for key in kwargs:
                    if key in COMMONS_ARGS:
                        common_args[key] = kwargs[key]
                    elif key == 'privkey':
                        private_key_wif = kwargs[key]
                    else:
                        transaction_args[key] = kwargs[key]
                return transaction_args, common_args, private_key_wif

            def create_method(**kwargs):
                transaction_args, common_args, private_key_wif = split_params(**kwargs)
                return compose_transaction(db, name=transaction, params=transaction_args, **common_args)

            def do_method(**kwargs):
                transaction_args, common_args, private_key_wif = split_params(**kwargs)
                return do_transaction(db, name=transaction, params=transaction_args, private_key_wif=private_key_wif, **common_args)

            return create_method, do_method

        for transaction in API_TRANSACTIONS:
            create_method, do_method = generate_create_method(transaction)
            create_method.__name__ = 'create_{}'.format(transaction)
            do_method.__name__ = 'do_{}'.format(transaction)
            dispatcher.add_method(create_method)
            dispatcher.add_method(do_method)

        @dispatcher.add_method
        def sign_tx(unsigned_tx_hex, privkey=None):
            return sign_transaction(unsigned_tx_hex, private_key_wif=privkey)

        @dispatcher.add_method
        def broadcast_tx(signed_tx_hex):
            return broadcast_transaction(signed_tx_hex)

        @dispatcher.add_method
        def get_messages(block_index):
            if not isinstance(block_index, int):
                raise Exception("block_index must be an integer.")

            cursor = db.cursor()
            cursor.execute('select * from messages where block_index = ? order by message_index asc', (block_index,))
            messages = cursor.fetchall()
            cursor.close()
            return messages

        @dispatcher.add_method
        def get_messages_by_index(message_indexes):
            """Get specific messages from the feed, based on the message_index.

            @param message_index: A single index, or a list of one or more message indexes to retrieve.
            """
            if not isinstance(message_indexes, list):
                message_indexes = [message_indexes,]
            for idx in message_indexes:  #make sure the data is clean
                if not isinstance(idx, int):
                    raise Exception("All items in message_indexes are not integers")

            cursor = db.cursor()
            cursor.execute('SELECT * FROM messages WHERE message_index IN (%s) ORDER BY message_index ASC'
                % (','.join([str(x) for x in message_indexes]),))
            messages = cursor.fetchall()
            cursor.close()
            return messages

        @dispatcher.add_method
        def get_xcp_supply():
            return util.xcp_supply(db)

        @dispatcher.add_method
        def get_asset_info(assets):
            if not isinstance(assets, list):
                raise Exception("assets must be a list of asset names, even if it just contains one entry")
            assetsInfo = []
            for asset in assets:

                # BTC and XCP.
                if asset in [config.BTC, config.XCP]:
                    if asset == config.BTC:
                        supply = bitcoin.get_btc_supply(normalize=False)
                    else:
                        supply = util.xcp_supply(db)

                    assetsInfo.append({
                        'asset': asset,
                        'owner': None,
                        'divisible': True,
                        'locked': False,
                        'supply': supply,
                        'callable': False,
                        'call_date': None,
                        'call_price': None,
                        'description': '',
                        'issuer': None
                    })
                    continue

                # User‐created asset.
                cursor = db.cursor()
                issuances = list(cursor.execute('''SELECT * FROM issuances WHERE (status = ? AND asset = ?) ORDER BY block_index ASC''', ('valid', asset)))
                cursor.close()
                if not issuances: break #asset not found, most likely
                else: last_issuance = issuances[-1]
                supply = 0
                locked = False
                for e in issuances:
                    if e['locked']: locked = True
                    supply += e['quantity']
                assetsInfo.append({
                    'asset': asset,
                    'owner': last_issuance['issuer'],
                    'divisible': bool(last_issuance['divisible']),
                    'locked': locked,
                    'supply': supply,
                    'callable': bool(last_issuance['callable']),
                    'call_date': last_issuance['call_date'],
                    'call_price': last_issuance['call_price'],
                    'description': last_issuance['description'],
                    'issuer': last_issuance['issuer']})
            return assetsInfo

        @dispatcher.add_method
        def get_block_info(block_index):
            assert isinstance(block_index, int)
            cursor = db.cursor()
            cursor.execute('''SELECT * FROM blocks WHERE block_index = ?''', (block_index,))
            try:
                blocks = list(cursor)
                assert len(blocks) == 1
                block = blocks[0]
            except IndexError:
                raise exceptions.DatabaseError('No blocks found.')
            cursor.close()
            return block
        
        @dispatcher.add_method
        def get_blocks(block_indexes):
            """fetches block info and messages for the specified block indexes"""
            if not isinstance(block_indexes, (list, tuple)):
                raise Exception("block_indexes must be a list of integers.")
            if len(block_indexes) >= 250:
                raise Exception("can only specify up to 250 indexes at a time.")

            block_indexes_str = ','.join([str(x) for x in block_indexes])
            cursor = db.cursor()
            
            cursor.execute('SELECT * FROM blocks WHERE block_index IN (%s) ORDER BY block_index ASC'
                % (block_indexes_str,))
            blocks = cursor.fetchall()
                
            cursor.execute('SELECT * FROM messages WHERE block_index IN (%s) ORDER BY block_index ASC, message_index ASC'
                % (block_indexes_str,))
            messages = collections.deque(cursor.fetchall())
            
            for block in blocks:
                messages_in_block = []
                block['_messages'] = []
                while len(messages) and messages[0]['block_index'] == block['block_index']:
                    block['_messages'].append(messages.popleft())
            assert not len(messages) #should have been cleared out
            
            cursor.close()
            return blocks

        @dispatcher.add_method
        def get_running_info():
            latestBlockIndex = bitcoin.get_block_count()

            try:
                util.database_check(db, latestBlockIndex)
            except exceptions.DatabaseError as e:
                caught_up = False
            else:
                caught_up = True

            try:
                last_block = util.last_block(db)
            except:
                last_block = {'block_index': None, 'block_hash': None, 'block_time': None}

            try:
                last_message = util.last_message(db)
            except:
                last_message = None

            return {
                'db_caught_up': caught_up,
                'bitcoin_block_count': latestBlockIndex,
                'last_block': last_block,
                'last_message_index': last_message['message_index'] if last_message else -1,
                'running_testnet': config.TESTNET,
                'running_testcoin': config.TESTCOIN,
                'version_major': config.VERSION_MAJOR,
                'version_minor': config.VERSION_MINOR,
                'version_revision': config.VERSION_REVISION
            }

        @dispatcher.add_method
        def get_element_counts():
            counts = {}
            cursor = db.cursor()
            for element in ['transactions', 'blocks', 'debits', 'credits', 'balances', 'sends', 'orders',
                'order_matches', 'btcpays', 'issuances', 'broadcasts', 'bets', 'bet_matches', 'dividends',
                'burns', 'cancels', 'callbacks', 'order_expirations', 'bet_expirations', 'order_match_expirations',
                'bet_match_expirations', 'messages']:
                cursor.execute("SELECT COUNT(*) AS count FROM %s" % element)
                count_list = cursor.fetchall()
                assert len(count_list) == 1
                counts[element] = count_list[0]['count']
            cursor.close()
            return counts

        @dispatcher.add_method
        def get_asset_names():
            cursor = db.cursor()
            names = [row['asset'] for row in cursor.execute("SELECT DISTINCT asset FROM issuances WHERE status = 'valid' ORDER BY asset ASC")]
            cursor.close()
            return names

        def _set_cors_headers(response):
            if config.RPC_ALLOW_CORS:
                response.headers['Access-Control-Allow-Origin'] = '*'
                response.headers['Access-Control-Allow-Methods'] = 'GET, POST, OPTIONS'
                response.headers['Access-Control-Allow-Headers'] = 'DNT,X-Mx-ReqToken,Keep-Alive,User-Agent,X-Requested-With,If-Modified-Since,Cache-Control,Content-Type';
    
        @app.route('/', methods=["OPTIONS",])
        @app.route('/api/', methods=["OPTIONS",])
        def handle_options():
            response = flask.Response('', 204)
            _set_cors_headers(response)
            return response

        @app.route('/', methods=["POST",])
        @app.route('/api/', methods=["POST",])
        @auth.login_required
        def handle_post():
            try:
                request_json = flask.request.get_data().decode('utf-8')
                request_data = json.loads(request_json)
                assert 'id' in request_data and request_data['jsonrpc'] == "2.0" and request_data['method']
                # params may be omitted 
            except:
                obj_error = jsonrpc.exceptions.JSONRPCInvalidRequest(data="Invalid JSON-RPC 2.0 request format")
                return flask.Response(obj_error.json.encode(), 200, mimetype='application/json')
            
            #only arguments passed as a dict are supported
            if request_data.get('params', None) and not isinstance(request_data['params'], dict):
                obj_error = jsonrpc.exceptions.JSONRPCInvalidRequest(
                    data='Arguments must be passed as a JSON object (list of unnamed arguments not supported)')
                return flask.Response(obj_error.json.encode(), 200, mimetype='application/json')
            
            #return an error if API fails checks
            if not config.FORCE and current_api_status_code:
                return flask.Response(current_api_status_response_json, 200, mimetype='application/json')

            jsonrpc_response = jsonrpc.JSONRPCResponseManager.handle(request_json, dispatcher)
            response = flask.Response(jsonrpc_response.json.encode(), 200, mimetype='application/json')
            _set_cors_headers(response)
            return response

        init_api_access_log()

        http_server = HTTPServer(WSGIContainer(app), xheaders=True)
        try:
            http_server.listen(config.RPC_PORT, address=config.RPC_HOST)
            self.is_ready = True
            IOLoop.instance().start()        
        except OSError:
            raise Exception("Cannot start the API subsystem. Is {} already running, or is something else listening on port {}?".format(config.XCP_CLIENT, config.RPC_PORT))

# vim: tabstop=8 expandtab shiftwidth=4 softtabstop=4<|MERGE_RESOLUTION|>--- conflicted
+++ resolved
@@ -205,11 +205,6 @@
                         allow_unconfirmed_inputs=False,
                         fee=None,
                         fee_provided=0):
-<<<<<<< HEAD
-    # try:  # NOTE: For debugging, e.g. with `Invalid Params` error.
-    tx_info = sys.modules['lib.{}'.format(name)].compose(db, **params)
-    return bitcoin.transaction(tx_info, encoding=encoding,
-=======
     for param in ARGS_ALIAS:
         if param in params:
             params[ARGS_ALIAS[param]] = params.pop(param)
@@ -220,9 +215,9 @@
     for param in missing_params:
         params[param] = None
 
+    # try:  # NOTE: For debugging, e.g. with `Invalid Params` error.
     tx_info = compose_method(db, **params)
     return util.aio_run_synch(bitcoin.transaction(tx_info, encoding=encoding,
->>>>>>> 3f0424a8
                                         fee_per_kb=fee_per_kb,
                                         regular_dust_size=regular_dust_size,
                                         multisig_dust_size=multisig_dust_size,
