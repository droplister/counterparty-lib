#! /usr/bin/python3

import sys
import os
import threading
import decimal
import time
import json
import logging
from logging import handlers as logging_handlers
D = decimal.Decimal

import apsw
import cherrypy
from cherrypy import wsgiserver
from jsonrpc import JSONRPCResponseManager, dispatcher

from . import (config, exceptions, util, bitcoin)
from . import (send, order, btcpay, issuance, broadcast, bet, dividend, burn, cancel)

class APIServer(threading.Thread):

    def __init__ (self):
        threading.Thread.__init__(self)

    def run (self):
        db = util.connect_to_db()

        ######################
        #READ API
        @dispatcher.add_method
        def get_address (address):
            try:
                return util.get_address(db, address=address)
            except exceptions.InvalidAddressError:
                return None

        @dispatcher.add_method
        def get_balances (filters=None, order_by=None, order_dir=None, filterop="and"):
            return util.get_balances(db,
                filters=filters,
                order_by=order_by,
                order_dir=order_dir,
                filterop=filterop)

        @dispatcher.add_method
        def get_bets(filters=None, is_valid=True, order_by=None, order_dir=None, start_block=None, end_block=None, filterop="and"):
            return util.get_bets(db,
                filters=filters,
                validity='Valid' if bool(is_valid) else None,
                order_by=order_by,
                order_dir=order_dir,
                start_block=start_block,
                end_block=end_block,
                filterop=filterop)

        @dispatcher.add_method
        def get_bet_matches(filters=None, is_valid=True, order_by=None, order_dir=None, start_block=None, end_block=None, filterop="and"):
            return util.get_bet_matches(db,
                filters=filters,
                validity='Valid' if bool(is_valid) else None,
                order_by=order_by,
                order_dir=order_dir,
                start_block=start_block,
                end_block=end_block,
                filterop=filterop)

        @dispatcher.add_method
        def get_broadcasts(filters=None, is_valid=True, order_by=None, order_dir=None, start_block=None, end_block=None, filterop="and"):
            return util.get_broadcasts(db,
                filters=filters,
                validity='Valid' if bool(is_valid) else None,
                order_by=order_by,
                order_dir=order_dir,
                start_block=start_block,
                end_block=end_block,
                filterop=filterop)

        @dispatcher.add_method
        def get_btcpays(filters=None, is_valid=True, order_by=None, order_dir=None, start_block=None, end_block=None, filterop="and"):
            return util.get_btcpays(db,
                filters=filters,
                validity='Valid' if bool(is_valid) else None,
                order_by=order_by,
                order_dir=order_dir,
                start_block=start_block,
                end_block=end_block,
                filterop=filterop)

        @dispatcher.add_method
        def get_burns(filters=None, is_valid=True, order_by=None, order_dir=None, start_block=None, end_block=None, filterop="and"):
            return util.get_burns(db,
                filters=filters,
                validity='Valid' if bool(is_valid) else None,
                order_by=order_by,
                order_dir=order_dir,
                start_block=start_block,
                end_block=end_block,
                filterop=filterop)

        @dispatcher.add_method
        def get_cancels(filters=None, is_valid=True, order_by=None, order_dir=None, start_block=None, end_block=None, filterop="and"):
            return util.get_cancels(db,
                filters=filters,
                validity='Valid' if bool(is_valid) else None,
                order_by=order_by,
                order_dir=order_dir,
                start_block=start_block,
                end_block=end_block,
                filterop=filterop)

        @dispatcher.add_method
        def get_credits (filters=None, order_by=None, order_dir=None, filterop="and"):
            return util.get_credits(db,
                filters=filters,
                order_by=order_by,
                order_dir=order_dir,
                filterop=filterop)

        @dispatcher.add_method
        def get_debits (filters=None, order_by=None, order_dir=None, filterop="and"):
            return util.get_debits(db,
                filters=filters,
                order_by=order_by,
                order_dir=order_dir,
                filterop=filterop)

        @dispatcher.add_method
        def get_dividends(filters=None, is_valid=True, order_by=None, order_dir=None, start_block=None, end_block=None, filterop="and"):
            return util.get_dividends(db,
                filters=filters,
                validity='Valid' if bool(is_valid) else None,
                order_by=order_by,
                order_dir=order_dir,
                start_block=start_block,
                end_block=end_block,
                filterop=filterop)

        @dispatcher.add_method
        def get_issuances(filters=None, is_valid=True, order_by=None, order_dir=None, start_block=None, end_block=None, filterop="and"):
            return util.get_issuances(db,
                filters=filters,
                validity='Valid' if bool(is_valid) else None,
                order_by=order_by,
                order_dir=order_dir,
                start_block=start_block,
                end_block=end_block,
                filterop=filterop)

        @dispatcher.add_method
        def get_orders (filters=None, is_valid=True, show_expired=True, order_by=None, order_dir=None, start_block=None, end_block=None, filterop="and"):
            return util.get_orders(db,
                filters=filters,
                validity='Valid' if bool(is_valid) else None,
                show_expired=show_expired,
                order_by=order_by,
                order_dir=order_dir,
                start_block=start_block,
                end_block=end_block,
                filterop=filterop)

        @dispatcher.add_method
        def get_order_matches (filters=None, is_valid=True, is_mine=False, order_by=None, order_dir=None, start_block=None, end_block=None, filterop="and"):
            return util.get_order_matches(db,
                filters=filters,
                validity='Valid' if bool(is_valid) else None,
                is_mine=is_mine,
                order_by=order_by,
                order_dir=order_dir,
                start_block=start_block,
                end_block=end_block,
                filterop=filterop)

        @dispatcher.add_method
        def get_sends (filters=None, is_valid=None, order_by=None, order_dir=None, start_block=None, end_block=None, filterop="and"):
            return util.get_sends(db,
                filters=filters,
                validity='Valid' if bool(is_valid) else None,
                order_by=order_by,
                order_dir=order_dir,
                start_block=start_block,
                end_block=end_block,
                filterop=filterop)

        @dispatcher.add_method
        def get_asset_info(asset):
            #gets some useful info for the given asset
            issuances = util.get_issuances(db,
                filters={'field': 'asset', 'op': '==', 'value': asset},
                validity='Valid',
                order_by='block_index',
                order_dir='asc')
            if not issuances: return None #asset not found, most likely
            else: last_issuance = issuances[-1]

            #get the last issurance message for this asset, which should reflect the current owner and if
            # its divisible (and if it was locked, for that matter)
            locked = not last_issuance['amount'] and not last_issuance['transfer']
            total_issued = sum([e['amount'] for e in issuances])
            return {'owner': last_issuance['issuer'], 'divisible': last_issuance['divisible'], 'locked': locked, 'total_issued': total_issued, 'callable': last_issuance['callable'], 'call_date': util.isodt(last_issuance['call_date']), 'call_price': last_issuance['call_price'], 'description': last_issuance['description']}


        ######################
        #WRITE/ACTION API
        @dispatcher.add_method
        def do_bet(source, feed_address, bet_type, deadline, wager, counterwager, target_value=0.0, leverage=5040, unsigned=False):
            bet_type_id = util.BET_TYPE_ID[bet_type]
            unsigned_tx_hex = bet.create(db, source, feed_address,
                                         bet_type_id, deadline, wager,
                                         counterwager, target_value,
                                         leverage, expiration, unsigned=unsigned)
            return unsigned_tx_hex if unsigned else bitcoin.transmit(unsigned_tx_hex, ask=False)

        @dispatcher.add_method
        def do_broadcast(source, fee_multiplier, text, timestamp, value=0, unsigned=False):
            unsigned_tx_hex = broadcast.create(db, source, timestamp,
                                               value, fee_multiplier, text, unsigned=unsigned)
            return unsigned_tx_hex if unsigned else bitcoin.transmit(unsigned_tx_hex, ask=False)

        @dispatcher.add_method
        def do_btcpay(order_match_id, unsigned=False):
            unsigned_tx_hex = btcpay.create(db, order_match_id, unsigned=unsigned)
            return unsigned_tx_hex if unsigned else bitcoin.transmit(unsigned_tx_hex, ask=False)

        @dispatcher.add_method
        def do_burn(source, quantity, unsigned=False):
            unsigned_tx_hex = burn.create(db, source, quantity, unsigned=unsigned)
            return unsigned_tx_hex if unsigned else bitcoin.transmit(unsigned_tx_hex, ask=False)

        @dispatcher.add_method
        def do_cancel(offer_hash, unsigned=False):
            unsigned_tx_hex = cancel.create(db, offer_hash, unsigned=unsigned)
            return unsigned_tx_hex if unsigned else bitcoin.transmit(unsigned_tx_hex, ask=False)

        @dispatcher.add_method
        def do_dividend(source, quantity_per_share, share_asset, unsigned=False):
            unsigned_tx_hex = dividend.create(db, source, quantity_per_share,
                                              share_asset, unsigned=unsigned)
            return unsigned_tx_hex if unsigned else bitcoin.transmit(unsigned_tx_hex, ask=False)

        @dispatcher.add_method
        def do_issuance(source, quantity, asset, divisible, transfer_destination=None, unsigned=False):
            try:
                quantity = int(quantity)
            except ValueError:
                raise Exception("Invalid quantity")
            unsigned_tx_hex = issuance.create(db, source, transfer_destination,
                asset, quantity, divisible, unsigned=unsigned)
            return unsigned_tx_hex if unsigned else bitcoin.transmit(unsigned_tx_hex, ask=False)

        @dispatcher.add_method
        def do_order(source, give_quantity, give_asset, get_quantity, get_asset, expiration, fee_required=0,
                     fee_provided=config.MIN_FEE / config.UNIT, unsigned=False):
            unsigned_tx_hex = order.create(db, source, give_asset,
                                           give_quantity, get_asset,
                                           get_quantity, expiration,
                                           fee_required, fee_provided,
                                           unsigned=unsigned)
            return unsigned_tx_hex if unsigned else bitcoin.transmit(unsigned_tx_hex, ask=False)

        @dispatcher.add_method
        def do_send(source, destination, quantity, asset, unsigned=False):
            unsigned_tx_hex = send.create(db, source, destination, quantity, asset, unsigned=unsigned)
            return unsigned_tx_hex if unsigned else bitcoin.transmit(unsigned_tx_hex, ask=False)


        class API(object):
            @cherrypy.expose
            def index(self):
<<<<<<< HEAD
                cherrypy.response.headers["Access-Control-Allow-Origin"] = '*'
=======
                cherrypy.response.headers["Content-Type"] = "application/json"
                cherrypy.response.headers["Access-Control-Allow-Origin"] = '*' 
>>>>>>> e9b1a592
                cherrypy.response.headers["Access-Control-Allow-Methods"] = 'POST, GET, OPTIONS'
                cherrypy.response.headers["Access-Control-Allow-Headers"] = 'Origin, X-Requested-With, Content-Type, Accept'

                if cherrypy.request.method == "OPTIONS": #web client will send us this before making a request
                    return

                try:
                    data = cherrypy.request.body.read().decode('utf-8')
                except ValueError:
                    raise cherrypy.HTTPError(400, 'Invalid JSON document')
                response = JSONRPCResponseManager.handle(data, dispatcher)
                return response.json.encode()

        cherrypy.config.update({
            'log.screen': False,
            "environment": "embedded",
            'log.error_log.propagate': False,
            'log.access_log.propagate': False,
            "server.logToScreen" : False
        })
        checkpassword = cherrypy.lib.auth_basic.checkpassword_dict(
            {config.RPC_USER: config.RPC_PASSWORD})
        app_config = {
            '/': {
                'tools.trailing_slash.on': False,
                'tools.auth_basic.on': True,
                'tools.auth_basic.realm': 'counterpartyd',
                'tools.auth_basic.checkpassword': checkpassword,
            },
        }
        application = cherrypy.Application(API(), script_name="/jsonrpc/", config=app_config)

        #disable logging of the access and error logs to the screen
        application.log.access_log.propagate = False
        application.log.error_log.propagate = False

        if config.PREFIX != config.UNITTEST_PREFIX:  #skip setting up logs when for the test suite
            #set up a rotating log handler for this application
            # Remove the default FileHandlers if present.
            application.log.error_file = ""
            application.log.access_file = ""
            maxBytes = getattr(application.log, "rot_maxBytes", 10000000)
            backupCount = getattr(application.log, "rot_backupCount", 1000)
            # Make a new RotatingFileHandler for the error log.
            fname = getattr(application.log, "rot_error_file", os.path.join(config.data_dir, "api.error.log"))
            h = logging_handlers.RotatingFileHandler(fname, 'a', maxBytes, backupCount)
            h.setLevel(logging.DEBUG)
            h.setFormatter(cherrypy._cplogging.logfmt)
            application.log.error_log.addHandler(h)
            # Make a new RotatingFileHandler for the access log.
            fname = getattr(application.log, "rot_access_file", os.path.join(config.data_dir, "api.access.log"))
            h = logging_handlers.RotatingFileHandler(fname, 'a', maxBytes, backupCount)
            h.setLevel(logging.DEBUG)
            h.setFormatter(cherrypy._cplogging.logfmt)
            application.log.access_log.addHandler(h)

        #start up the API listener/handler
        server = wsgiserver.CherryPyWSGIServer(
            (config.RPC_HOST, int(config.RPC_PORT)), application)
        #logging.debug("Initializing API interface...")
        try:
            server.start()
        except OSError:
            raise Exception("Cannot start the API subsystem. Is counterpartyd"
                " already running, or is something else listening on port %s?" % config.RPC_PORT)

# vim: tabstop=8 expandtab shiftwidth=4 softtabstop=4<|MERGE_RESOLUTION|>--- conflicted
+++ resolved
@@ -158,7 +158,7 @@
                 start_block=start_block,
                 end_block=end_block,
                 filterop=filterop)
-
+        
         @dispatcher.add_method
         def get_order_matches (filters=None, is_valid=True, is_mine=False, order_by=None, order_dir=None, start_block=None, end_block=None, filterop="and"):
             return util.get_order_matches(db,
@@ -266,13 +266,10 @@
 
         class API(object):
             @cherrypy.expose
+            @cherrypy.tools.json_out()
             def index(self):
-<<<<<<< HEAD
-                cherrypy.response.headers["Access-Control-Allow-Origin"] = '*'
-=======
                 cherrypy.response.headers["Content-Type"] = "application/json"
                 cherrypy.response.headers["Access-Control-Allow-Origin"] = '*' 
->>>>>>> e9b1a592
                 cherrypy.response.headers["Access-Control-Allow-Methods"] = 'POST, GET, OPTIONS'
                 cherrypy.response.headers["Access-Control-Allow-Headers"] = 'Origin, X-Requested-With, Content-Type, Accept'
 
@@ -284,7 +281,7 @@
                 except ValueError:
                     raise cherrypy.HTTPError(400, 'Invalid JSON document')
                 response = JSONRPCResponseManager.handle(data, dispatcher)
-                return response.json.encode()
+                return response.json
 
         cherrypy.config.update({
             'log.screen': False,
